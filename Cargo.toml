[workspace]
members = [
  "fendermint/abci",
  "fendermint/app",
  "fendermint/eth/api",
  "fendermint/rocksdb",
  "fendermint/rpc",
  "fendermint/storage",
  "fendermint/testing",
  "fendermint/testing/*-test",
  "fendermint/vm/*",
]

# See more keys and their definitions at https://doc.rust-lang.org/cargo/reference/manifest.html

[workspace.package]
authors = ["Protocol Labs"]
edition = "2021"
license = "MIT OR Apache-2.0"
license-file = "LICENSE-APACHE"


[workspace.dependencies]
anyhow = "1"
arbitrary = { version = "1", features = ["derive"] }
arbtest = "0.2"
async-stm = "0.2"
async-trait = "0.1"
axum = { version = "0.6", features = ["ws"] }
base64 = "0.21"
blake2b_simd = "1.0"
bytes = "1.4"
clap = { version = "4.1", features = ["derive", "env"] }
config = "0.13"
dirs = "5.0"
ethers = { version = "2.0", features = ["abigen", "ws"] }
ethers-core = { version = "2.0" }
fnv = "1.0"
futures = "0.3"
hex = "0.4"
jsonrpc-v2 = { version = "0.11", default-features = false, features = ["bytes-v10"] }
k256 = "0.11"                                                                         # Same as tendermint-rs
lazy_static = "1.4"
libsecp256k1 = "0.7"
multihash = { version = "0.16.1", default-features = false }
num-traits = "0.2"
paste = "1"
prost = { version = "0.11" }
quickcheck = "1"
quickcheck_macros = "1"
rand = "0.8"
rand_chacha = "0.3"
regex = "1"
serde = { version = "1", features = ["derive"] }
serde_json = { version = "1" }
serde_tuple = "0.5"
serde_with = "2.3"
tempfile = "3.3"
thiserror = "1"
tokio = { version = "1", features = ["rt-multi-thread", "macros"] }
tracing = "0.1"
tracing-subscriber = "0.3"


# Stable FVM dependencies from crates.io
<<<<<<< HEAD
fvm = { version = "=3.3", default-features = false }     # no opencl feature or it fails on CI
=======
# Using the 3.3 version of the FVM because the newer ones update the IPLD dependencies
# to version which are different than the ones in the builtin-actors project, and since
# they are 0.x cargo cannot upgrade them automatically, which leads to version conflicts.
fvm = { version = "~3.3", default-features = false }     # no opencl feature or it fails on CI
fvm_shared = { version = "~3.3", features = ["crypto"] }

>>>>>>> 01fc7a34
fvm_ipld_blockstore = "0.1"
fvm_ipld_encoding = "0.3"
fvm_ipld_car = "0.6"
fvm_ipld_hamt = "0.6"
<<<<<<< HEAD
fvm_shared = { version = "=3.3", features = ["crypto"] }
=======
>>>>>>> 01fc7a34

# Using 0.8 because of ref-fvm.
# 0.9 would be better because of its updated quickcheck dependency.
# 0.10 breaks some API.
cid = { version = "0.8", features = ["serde-codec", "std"] }

# Depending on the release cycle, this dependency might want an earlier version of the FVM.
# We can work around it by hardcoding the method hashes; currently there is only one.
# frc42_dispatch = "3.2"

# Using the same tendermint-rs dependency as tower-abci. From both we are interested in v037 modules.
tower-abci = { version = "0.7" }
tendermint = { version = "0.31", features = ["secp256k1"] }
tendermint-rpc = { version = "0.31", features = ["secp256k1", "http-client", "websocket-client"] }
tendermint-proto = { version = "0.31" }<|MERGE_RESOLUTION|>--- conflicted
+++ resolved
@@ -63,24 +63,16 @@
 
 
 # Stable FVM dependencies from crates.io
-<<<<<<< HEAD
-fvm = { version = "=3.3", default-features = false }     # no opencl feature or it fails on CI
-=======
 # Using the 3.3 version of the FVM because the newer ones update the IPLD dependencies
 # to version which are different than the ones in the builtin-actors project, and since
 # they are 0.x cargo cannot upgrade them automatically, which leads to version conflicts.
 fvm = { version = "~3.3", default-features = false }     # no opencl feature or it fails on CI
 fvm_shared = { version = "~3.3", features = ["crypto"] }
 
->>>>>>> 01fc7a34
 fvm_ipld_blockstore = "0.1"
 fvm_ipld_encoding = "0.3"
 fvm_ipld_car = "0.6"
 fvm_ipld_hamt = "0.6"
-<<<<<<< HEAD
-fvm_shared = { version = "=3.3", features = ["crypto"] }
-=======
->>>>>>> 01fc7a34
 
 # Using 0.8 because of ref-fvm.
 # 0.9 would be better because of its updated quickcheck dependency.
