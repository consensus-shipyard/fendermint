--- conflicted
+++ resolved
@@ -116,15 +116,9 @@
 tendermint-proto = { version = "0.31" }
 
 # Using the IPC SDK without the `fil-actor` feature so as not to depend on the actor `Runtime`.
-<<<<<<< HEAD
-ipc-sdk = { git = "https://github.com/consensus-shipyard/ipc-actors.git", default-features = false }
-ipc-agent = { git = "https://github.com/consensus-shipyard/ipc-agent.git", branch = "update-sdk" }
-ipc-agent-sdk = { git = "https://github.com/consensus-shipyard/ipc-agent.git", branch = "update-sdk" }
-=======
 ipc-sdk = { git = "https://github.com/consensus-shipyard/ipc-actors.git", default-features = false, branch = "main" }
 ipc_ipld_resolver = { git = "https://github.com/consensus-shipyard/ipc-ipld-resolver.git", branch = "main" }
 
 [patch.crates-io]
 # Use stable-only features.
-gcra = { git = "https://github.com/consensus-shipyard/gcra-rs.git", branch = "main" }
->>>>>>> 97a20206
+gcra = { git = "https://github.com/consensus-shipyard/gcra-rs.git", branch = "main" }