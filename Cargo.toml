[workspace]
resolver = "2"
members = [
  "fendermint/abci",
  "fendermint/app",
  "fendermint/app/options",
  "fendermint/crypto",
  "fendermint/app/settings",
  "fendermint/eth/*",
  "fendermint/rocksdb",
  "fendermint/rpc",
  "fendermint/storage",
  "fendermint/testing",
  "fendermint/testing/*-test",
  "fendermint/vm/*",
]

# See more keys and their definitions at https://doc.rust-lang.org/cargo/reference/manifest.html

[workspace.package]
authors = ["Protocol Labs"]
edition = "2021"
license = "MIT OR Apache-2.0"
license-file = "LICENSE-APACHE"

[workspace.dependencies]
anyhow = "1"
arbitrary = { version = "1", features = ["derive"] }
arbtest = "0.2"
async-stm = "0.4"
async-trait = "0.1"
axum = { version = "0.6", features = ["ws"] }
base64 = "0.21"
blake2b_simd = "1.0"
bytes = "1.4"
clap = { version = "4.1", features = ["derive", "env"] }
config = "0.13"
dirs = "5.0"
erased-serde = "0.3"
ethers = { version = "2.0", features = ["abigen", "ws"] }
ethers-core = { version = "2.0" }
fnv = "1.0"
futures = "0.3"
hex = "0.4"
im = "15.1.0"
jsonrpc-v2 = { version = "0.11", default-features = false, features = ["bytes-v10"] }
k256 = "0.11" # Same as tendermint-rs
lazy_static = "1.4"
libipld = { version = "0.14", default-features = false, features = ["dag-cbor"] }
libp2p = "0.50"
libp2p-bitswap = "0.25.1"
lru_time_cache = "0.11"
merkle-tree-rs = "0.1.0"
multiaddr = "0.16"
multihash = { version = "0.16.1", default-features = false }
num-bigint = "0.4"
num-traits = "0.2"
paste = "1"
prost = { version = "0.11" }
quickcheck = "1"
quickcheck_macros = "1"
rand = "0.8"
rand_chacha = "0.3"
regex = "1"
serde = { version = "1", features = ["derive"] }
serde_json = { version = "1" }
serde_tuple = "0.5"
serde_with = "2.3"
tempfile = "3.3"
thiserror = "1"
tokio = { version = "1", features = [
  "rt-multi-thread",
  "macros",
  "fs",
  "io-util",
  "io-std",
  "sync",
] }
tokio-stream = "0.1.14"
tokio-util = { version = "0.7.8", features = ["compat"] }
pin-project = "1.1.2"
tracing = "0.1"
tracing-subscriber = "0.3"
zeroize = "1.6"
url = "2.4.1"

# Stable FVM dependencies from crates.io

# Using the 3.3 version of the FVM because the newer ones update the IPLD dependencies
# to version which are different than the ones in the builtin-actors project, and since
# they are 0.x cargo cannot upgrade them automatically, which leads to version conflicts.
fvm = { version = "~3.2", default-features = false }     # no opencl feature or it fails on CI
fvm_shared = { version = "~3.2", features = ["crypto"] }
primitives = { git = "https://github.com/consensus-shipyard/fvm-utils" }

fvm_ipld_blockstore = "0.1"
fvm_ipld_car = "0.6"
fvm_ipld_encoding = "0.3"
fvm_ipld_hamt = "0.6"

# Local FVM debugging
# fvm = { path = "../ref-fvm/fvm", default-features = false }
# fvm_ipld_blockstore = { path = "../ref-fvm/ipld/blockstore" }
# fvm_ipld_encoding = { path = "../ref-fvm/ipld/encoding" }
# fvm_ipld_car = { path = "../ref-fvm/ipld/car" }
# fvm_ipld_hamt = { path = "../ref-fvm/ipld/hamt" }
# fvm_shared = { path = "../ref-fvm/shared", features = ["crypto"] }

# We are using the bundle for the builtin-actors dependency, and repeating DTO classes on our side,
# to cut down the time it takes to compile everything. However, some projects have a "shared" part,
# and this copy-paste is clunky, so at least for those that have it, we should use it.
# Keep the version here in sync with the Makefile!
fil_actors_evm_shared = { git = "https://github.com/filecoin-project/builtin-actors", tag = "v11.0.0" }

# Using 0.8 because of ref-fvm.
# 0.9 would be better because of its updated quickcheck dependency.
# 0.10 breaks some API.
cid = { version = "0.8", features = ["serde-codec", "std"] }

# Depending on the release cycle, this dependency might want an earlier version of the FVM.
# We can work around it by hardcoding the method hashes; currently there is only one.
# frc42_dispatch = "3.2"

# Using the same tendermint-rs dependency as tower-abci. From both we are interested in v037 modules.
tower-abci = { version = "0.7" }
tendermint = { version = "0.31", features = ["secp256k1"] }
tendermint-config = "0.33.0"
tendermint-rpc = { version = "0.31", features = ["secp256k1", "http-client", "websocket-client"] }
tendermint-proto = { version = "0.31" }

ipc-sdk = { git = "https://github.com/consensus-shipyard/ipc.git", branch = "dev" }
ipc_ipld_resolver = { git = "https://github.com/consensus-shipyard/ipc-ipld-resolver.git", branch = "main" }
ipc_actors_abis = { git = "https://github.com/consensus-shipyard/ipc-solidity-actors.git", branch = "dev" }
ipc-provider = { git = "https://github.com/consensus-shipyard/ipc.git", branch = "dev" }

[patch.crates-io]
# Use stable-only features.
gcra = { git = "https://github.com/consensus-shipyard/gcra-rs.git", branch = "main" }
# Contains some API changes that the upstream has not merged.
merkle-tree-rs = { git = "https://github.com/consensus-shipyard/merkle-tree-rs.git", branch = "dev" }


# Uncomment to point to your local versions
# [patch."https://github.com/consensus-shipyard/ipc"]
<<<<<<< HEAD
# ipc-sdk = { path = "../ipc-agent/ipc/sdk" }
# ipc-provider = { path = "../ipc-agent/ipc/provider" }
=======
# ipc-sdk = { path = "../ipc/ipc/sdk" }
# ipc-provider = { path = "../ipc/ipc/provider" }
>>>>>>> 9893998b
<|MERGE_RESOLUTION|>--- conflicted
+++ resolved
@@ -142,10 +142,5 @@
 
 # Uncomment to point to your local versions
 # [patch."https://github.com/consensus-shipyard/ipc"]
-<<<<<<< HEAD
-# ipc-sdk = { path = "../ipc-agent/ipc/sdk" }
-# ipc-provider = { path = "../ipc-agent/ipc/provider" }
-=======
 # ipc-sdk = { path = "../ipc/ipc/sdk" }
-# ipc-provider = { path = "../ipc/ipc/provider" }
->>>>>>> 9893998b
+# ipc-provider = { path = "../ipc/ipc/provider" }