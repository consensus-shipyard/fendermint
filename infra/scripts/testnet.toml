########################################################################################################################
# Testnet
########################################################################################################################
[tasks.testnet]
dependencies = [
    "testnet-down",
    "testnet-init",
    "fendermint-deps",
    "testnet-up"
]

[tasks.testnet-up]
script = """
if [ -z $GID ]; then GID=$(id -g); fi
if [ -z $UID ]; then UID=$(id -u); fi
export UID
export GID
export CMT_PERSISTENT_PEERS=`cat $BASE_DIR/peers`
export SUBNET_ID=$SUBNET_ID
export BASE_DIR=$BASE_DIR
./infra/run.sh start
"""

[tasks.testnet-down]
script = """
export CMT_PERSISTENT_PEERS="UNDEFINED"
if [ -z $GID ]; then GID=$(id -g); fi
if [ -z $UID ]; then UID=$(id -u); fi
export UID
export GID
./infra/run.sh stop
"""

[tasks.testnet-init]
dependencies = [
    "testnet-clear",
    "fendermint-pull",
    "docker-network-create",
    "cometbft-pull",
    "testnet-mkdir",
    "genesis-new",
    "testnet-init-nodes",
    "genesis-write",
    "testnet-copy-genesis",
    "testnet-setup-persistent-peers",
]

[tasks.testnet-init-nodes]
script_runner = "@duckscript"
script = """
nodes = range 0 4

for i in ${nodes}
    NUMBER = set ${i}
    NODE_NAME = set "node${NUMBER}"

    mkdir ${BASE_DIR}/${NODE_NAME}
    mkdir ${BASE_DIR}/${NODE_NAME}/fendermint
    mkdir ${BASE_DIR}/${NODE_NAME}/cometbft

    set_env NODE_NAME ${NODE_NAME}
    set_env NUMBER ${NUMBER}

    cm_run_task testnet-cometbft-init
    cm_run_task genesis-new-key
    cm_run_task genesis-new-accounts
    cm_run_task genesis-add-validator

    IP_LAST = calc ${NUMBER}+2
    NETWORK_ADDR = set "192.167.10.${IP_LAST}:26656"
    set_env NETWORK_ADDR ${NETWORK_ADDR}
    cm_run_task testnet-add-peer

    cm_run_task testnode-export-keys
end

release ${nodes}
"""

[tasks.testnet-clear]
script="""
echo clearing all IPC data
rm -rf ${BASE_DIR}
"""

[tasks.testnet-mkdir]
script="""
mkdir -p ${BASE_DIR}
"""

[tasks.testnet-cometbft-init]
extend = "cometbft-init"
env = { "CMD" = "init", "NETWORK_NAME"="${NETWORK_NAME}", "CMT_DIR" = "${BASE_DIR}/${NODE_NAME}/cometbft", "CMT_CONTAINER_NAME" = "cometbft-node${NUMBER}", "FLAGS" = "-a STDOUT -a STDERR --rm"}

[tasks.testnet-add-peer]
extend = "fendermint-tool"
env = { "ENTRY" = "fendermint", "CMD" = """key add-peer \
        --node-key-file /data/${NODE_NAME}/${COMETBFT_SUBDIR}/config/node_key.json \
        --network-addr ${NETWORK_ADDR} \
        --local-peers-file /data/peers \
""" }

[tasks.testnet-setup-persistent-peers]
script="""
unset CMT_PERSISTENT_PEERS
export CMT_PERSISTENT_PEERS=`cat $BASE_DIR/peers`
echo Persistent peers: $CMT_PERSISTENT_PEERS

for i in $(seq 0 3); do
<<<<<<< HEAD
    sed -i'' -e "s/persistent_peers = \\"\\"/persistent_peers = \\"$CMT_PERSISTENT_PEERS\\"/" $BASE_DIR/node${i}/cometbft/config/config.toml
=======
    sed -i'' -e "s|persistent_peers = \\"\\"|persistent_peers = \\"$CMT_PERSISTENT_PEERS\\"|" $BASE_DIR/node${i}/cometbft/config/config.toml
>>>>>>> 82a8dda1
done
"""

[tasks.testnet-copy-genesis]
script = """
for i in $(seq 0 3); do
    cp $BASE_DIR/genesis.committed.json $BASE_DIR/node${i}/cometbft/config/genesis.json
done
"""<|MERGE_RESOLUTION|>--- conflicted
+++ resolved
@@ -107,11 +107,7 @@
 echo Persistent peers: $CMT_PERSISTENT_PEERS
 
 for i in $(seq 0 3); do
-<<<<<<< HEAD
-    sed -i'' -e "s/persistent_peers = \\"\\"/persistent_peers = \\"$CMT_PERSISTENT_PEERS\\"/" $BASE_DIR/node${i}/cometbft/config/config.toml
-=======
     sed -i'' -e "s|persistent_peers = \\"\\"|persistent_peers = \\"$CMT_PERSISTENT_PEERS\\"|" $BASE_DIR/node${i}/cometbft/config/config.toml
->>>>>>> 82a8dda1
 done
 """
 
