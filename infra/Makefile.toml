--- conflicted
+++ resolved
@@ -64,11 +64,7 @@
 # If this wasn't present, any wait task is skipped.
 CARGO_MAKE_WAIT_MILLISECONDS = 5000
 # This wait time seems to work locally.
-<<<<<<< HEAD
-CMT_WAIT_MILLIS = 20000
-=======
 CMT_WAIT_MILLIS = 30000
->>>>>>> 37bcaa42
 # Keep example logs to a minimum.
 VERBOSITY = ""
 
