// Copyright 2022-2023 Protocol Labs
// SPDX-License-Identifier: Apache-2.0, MIT

// See the following for inspiration:
// * https://github.com/evmos/ethermint/blob/ebbe0ffd0d474abd745254dc01e60273ea758dae/rpc/namespaces/ethereum/eth/api.go#L44
// * https://github.com/filecoin-project/lotus/blob/v1.23.1-rc2/api/api_full.go#L783
// * https://github.com/filecoin-project/lotus/blob/v1.23.1-rc2/node/impl/full/eth.go

use std::collections::HashSet;

use anyhow::Context;
use ethers_core::types as et;
use ethers_core::types::transaction::eip2718::TypedTransaction;
use ethers_core::utils::rlp;
use fendermint_rpc::message::MessageFactory;
use fendermint_rpc::query::QueryClient;
<<<<<<< HEAD
use fendermint_rpc::response::decode_fevm_invoke;
use fendermint_vm_actor_interface::eam::{EthAddress, EAM_ACTOR_ADDR};
=======
use fendermint_rpc::response::{decode_fevm_invoke, decode_fevm_return_data};
use fendermint_vm_actor_interface::eam::EthAddress;
>>>>>>> 64fa9fcf
use fendermint_vm_actor_interface::evm;
use fendermint_vm_message::chain::ChainMessage;
use fendermint_vm_message::query::FvmQueryHeight;
use fendermint_vm_message::signed::SignedMessage;
use fvm_ipld_encoding::RawBytes;
use fvm_shared::address::Address;
use fvm_shared::bigint::BigInt;
use fvm_shared::crypto::signature::Signature;
use fvm_shared::{chainid::ChainID, error::ExitCode};
use jsonrpc_v2::Params;
use rand::Rng;
use tendermint_rpc::endpoint::{self, status};
use tendermint_rpc::SubscriptionClient;
use tendermint_rpc::{
    endpoint::{block, block_results, broadcast::tx_sync, consensus_params, header},
    Client,
};

use crate::conv::from_eth::to_fvm_message;
use crate::conv::from_tm::{self, msg_hash, to_chain_message, to_cumulative};
use crate::error::error_with_data;
use crate::filters::{matches_topics, FilterId, FilterKind, FilterRecords};
use crate::{
    conv::{
        from_eth::to_fvm_address,
        from_fvm::to_eth_tokens,
        from_tm::{to_eth_receipt, to_eth_transaction},
    },
    error, JsonRpcData, JsonRpcResult,
};

/// Returns a list of addresses owned by client.
///
/// It will always return [] since we don't expect Fendermint to manage private keys.
pub async fn accounts<C>(_data: JsonRpcData<C>) -> JsonRpcResult<Vec<et::Address>> {
    Ok(vec![])
}

/// Returns the number of most recent block.
pub async fn block_number<C>(data: JsonRpcData<C>) -> JsonRpcResult<et::U64>
where
    C: Client + Sync + Send,
{
    let res: block::Response = data.tm().latest_block().await?;
    let height = res.block.header.height;
    Ok(et::U64::from(height.value()))
}

/// Returns the chain ID used for signing replay-protected transactions.
pub async fn chain_id<C>(data: JsonRpcData<C>) -> JsonRpcResult<et::U64>
where
    C: Client + Sync + Send,
{
    let res = data.client.state_params(FvmQueryHeight::default()).await?;
    Ok(et::U64::from(res.value.chain_id))
}

/// The current FVM network version.
pub async fn protocol_version<C>(data: JsonRpcData<C>) -> JsonRpcResult<String>
where
    C: Client + Sync + Send,
{
    let res = data.client.state_params(FvmQueryHeight::default()).await?;
    let version: u32 = res.value.network_version.into();
    Ok(version.to_string())
}

/// Returns a fee per gas that is an estimate of how much you can pay as a
/// priority fee, or 'tip', to get a transaction included in the current block.
pub async fn max_priority_fee_per_gas<C>(data: JsonRpcData<C>) -> JsonRpcResult<et::U256>
where
    C: Client + Sync + Send,
{
    // get the latest block
    let res: block::Response = data.tm().latest_block().await?;
    let latest_h = res.block.header.height;

    // get consensus params to fetch block gas limit
    // (this just needs to be done once as we assume that is constant
    // for all blocks)
    let consensus_params: consensus_params::Response = data
        .tm()
        .consensus_params(latest_h)
        .await
        .context("failed to get consensus params")?;
    let mut block_gas_limit = consensus_params.consensus_params.block.max_gas;
    if block_gas_limit <= 0 {
        block_gas_limit =
            i64::try_from(fvm_shared::BLOCK_GAS_LIMIT).expect("FVM block gas limit not i64")
    };

    let mut premiums = Vec::new();
    // iterate through the blocks in the range
    // we may be able to de-duplicate a lot of this code from fee_history
    let latest_h: u64 = latest_h.into();
    let mut blk = latest_h;
    while blk > latest_h - data.gas_opt.num_blocks_max_prio_fee {
        let block = data
            .block_by_height(blk.into())
            .await
            .context("failed to get block")?;

        let height = block.header().height;

        // Genesis has height 1, but no relevant fees.
        if height.value() <= 1 {
            break;
        }

        let state_params = data
            .client
            .state_params(FvmQueryHeight::Height(height.value()))
            .await?;

        let base_fee = &state_params.value.base_fee;

        // The latest block might not have results yet.
        if let Ok(block_results) = data.tm().block_results(height).await {
            let txs_results = block_results.txs_results.unwrap_or_default();

            for (tx, txres) in block.data().iter().zip(txs_results) {
                let msg = fvm_ipld_encoding::from_slice::<ChainMessage>(tx)
                    .context("failed to decode tx as ChainMessage")?;

                if let ChainMessage::Signed(msg) = msg {
                    let premium = crate::gas::effective_gas_premium(&msg.message, base_fee);
                    premiums.push((premium, txres.gas_used));
                }
            }
        }
        blk -= 1;
    }

    // compute median gas price
    let mut median = crate::gas::median_gas_premium(&mut premiums, block_gas_limit);
    let min_premium = data.gas_opt.min_gas_premium.clone();
    if median < min_premium {
        median = min_premium;
    }

    // add some noise to normalize behaviour of message selection
    // mean 1, stddev 0.005 => 95% within +-1%
    const PRECISION: u32 = 32;
    let mut rng = rand::thread_rng();
    let noise: f64 = 1.0 + rng.gen::<f64>() * 0.005;
    let precision: i64 = 32;
    let coeff: u64 = ((noise * (1 << precision) as f64) as u64) + 1;

    median *= BigInt::from(coeff);
    median.div_ceil(BigInt::from(1 << PRECISION));

    Ok(to_eth_tokens(&median)?)
}

/// Returns transaction base fee per gas and effective priority fee per gas for the requested/supported block range.
pub async fn fee_history<C>(
    data: JsonRpcData<C>,
    Params((block_count, last_block, reward_percentiles)): Params<(
        et::U256,
        et::BlockNumber,
        Vec<f64>,
    )>,
) -> JsonRpcResult<et::FeeHistory>
where
    C: Client + Sync + Send,
{
    if block_count > et::U256::from(data.gas_opt.max_fee_hist_size) {
        return error(
            ExitCode::USR_ILLEGAL_ARGUMENT,
            "block_count must be <= 1024",
        );
    }

    let mut hist = et::FeeHistory {
        base_fee_per_gas: Vec::new(),
        gas_used_ratio: Vec::new(),
        oldest_block: et::U256::default(),
        reward: Vec::new(),
    };
    let mut block_number = last_block;
    let mut block_count = block_count.as_usize();

    while block_count > 0 {
        let block = data
            .block_by_height(block_number)
            .await
            .context("failed to get block")?;

        let height = block.header().height;

        // Genesis has height 1, but no relevant fees.
        if height.value() <= 1 {
            break;
        }

        let state_params = data
            .client
            .state_params(FvmQueryHeight::Height(height.value()))
            .await?;

        let base_fee = &state_params.value.base_fee;

        let consensus_params: consensus_params::Response = data
            .tm()
            .consensus_params(height)
            .await
            .context("failed to get consensus params")?;

        let mut block_gas_limit = consensus_params.consensus_params.block.max_gas;
        if block_gas_limit <= 0 {
            block_gas_limit =
                i64::try_from(fvm_shared::BLOCK_GAS_LIMIT).expect("FVM block gas limit not i64")
        };

        // The latest block might not have results yet.
        if let Ok(block_results) = data.tm().block_results(height).await {
            let txs_results = block_results.txs_results.unwrap_or_default();
            let total_gas_used: i64 = txs_results.iter().map(|r| r.gas_used).sum();

            let mut premiums = Vec::new();
            for (tx, txres) in block.data().iter().zip(txs_results) {
                let msg = fvm_ipld_encoding::from_slice::<ChainMessage>(tx)
                    .context("failed to decode tx as ChainMessage")?;

                if let ChainMessage::Signed(msg) = msg {
                    let premium = crate::gas::effective_gas_premium(&msg.message, base_fee);
                    premiums.push((premium, txres.gas_used));
                }
            }
            premiums.sort();

            let premium_gas_used: i64 = premiums.iter().map(|(_, gas)| *gas).sum();

            let rewards: Result<Vec<et::U256>, _> = reward_percentiles
                .iter()
                .map(|p| {
                    if premiums.is_empty() {
                        Ok(et::U256::zero())
                    } else {
                        let threshold_gas_used = (premium_gas_used as f64 * p / 100f64) as i64;
                        let mut sum_gas_used = 0;
                        let mut idx = 0;
                        while sum_gas_used < threshold_gas_used && idx < premiums.len() - 1 {
                            sum_gas_used += premiums[idx].1;
                            idx += 1;
                        }
                        to_eth_tokens(&premiums[idx].0)
                    }
                })
                .collect();

            hist.oldest_block = et::U256::from(height.value());
            hist.base_fee_per_gas.push(to_eth_tokens(base_fee)?);
            hist.gas_used_ratio
                .push(total_gas_used as f64 / block_gas_limit as f64);
            hist.reward.push(rewards?);
        }

        block_count -= 1;
        block_number = et::BlockNumber::Number(et::U64::from(height.value() - 1));
    }

    // Reverse data to be oldest-to-newest.
    hist.base_fee_per_gas.reverse();
    hist.gas_used_ratio.reverse();
    hist.reward.reverse();

    Ok(hist)
}

/// Returns the current price per gas in wei.
pub async fn gas_price<C>(data: JsonRpcData<C>) -> JsonRpcResult<et::U256>
where
    C: Client + Sync + Send,
{
    let res = data.client.state_params(FvmQueryHeight::default()).await?;
    let price = to_eth_tokens(&res.value.base_fee)?;
    Ok(price)
}

/// Returns the balance of the account of given address.
pub async fn get_balance<C>(
    data: JsonRpcData<C>,
    Params((addr, block_id)): Params<(et::Address, et::BlockId)>,
) -> JsonRpcResult<et::U256>
where
    C: Client + Sync + Send,
{
    let addr = to_fvm_address(addr);
    let height = data.query_height(block_id).await?;
    let res = data.client.actor_state(&addr, height).await?;

    match res.value {
        Some((_, state)) => Ok(to_eth_tokens(&state.balance)?),
        None => Ok(et::U256::zero()),
    }
}

/// Returns information about a block by hash.
pub async fn get_block_by_hash<C>(
    data: JsonRpcData<C>,
    Params((block_hash, full_tx)): Params<(et::H256, bool)>,
) -> JsonRpcResult<Option<et::Block<serde_json::Value>>>
where
    C: Client + Sync + Send,
{
    match data.block_by_hash_opt(block_hash).await? {
        Some(block) => data.enrich_block(block, full_tx).await.map(Some),
        None => Ok(None),
    }
}

/// Returns information about a block by block number.
pub async fn get_block_by_number<C>(
    data: JsonRpcData<C>,
    Params((block_number, full_tx)): Params<(et::BlockNumber, bool)>,
) -> JsonRpcResult<Option<et::Block<serde_json::Value>>>
where
    C: Client + Sync + Send,
{
    match data.block_by_height(block_number).await? {
        block if block.header().height.value() > 0 => {
            data.enrich_block(block, full_tx).await.map(Some)
        }
        _ => Ok(None),
    }
}

/// Returns the number of transactions in a block matching the given block number.
pub async fn get_block_transaction_count_by_number<C>(
    data: JsonRpcData<C>,
    Params((block_number,)): Params<(et::BlockNumber,)>,
) -> JsonRpcResult<et::U64>
where
    C: Client + Sync + Send,
{
    let block = data.block_by_height(block_number).await?;

    Ok(et::U64::from(block.data.len()))
}

/// Returns the number of transactions in a block from a block matching the given block hash.
pub async fn get_block_transaction_count_by_hash<C>(
    data: JsonRpcData<C>,
    Params((block_hash,)): Params<(et::H256,)>,
) -> JsonRpcResult<et::U64>
where
    C: Client + Sync + Send,
{
    let block = data.block_by_hash_opt(block_hash).await?;
    let count = block
        .map(|b| et::U64::from(b.data.len()))
        .unwrap_or_default();
    Ok(count)
}

/// Returns the information about a transaction requested by transaction hash.
pub async fn get_transaction_by_block_hash_and_index<C>(
    data: JsonRpcData<C>,
    Params((block_hash, index)): Params<(et::H256, et::U64)>,
) -> JsonRpcResult<Option<et::Transaction>>
where
    C: Client + Sync + Send,
{
    if let Some(block) = data.block_by_hash_opt(block_hash).await? {
        data.transaction_by_index(block, index).await
    } else {
        Ok(None)
    }
}

/// Returns the information about a transaction requested by transaction hash.
pub async fn get_transaction_by_block_number_and_index<C>(
    data: JsonRpcData<C>,
    Params((block_number, index)): Params<(et::BlockNumber, et::U64)>,
) -> JsonRpcResult<Option<et::Transaction>>
where
    C: Client + Sync + Send,
{
    let block = data.block_by_height(block_number).await?;
    data.transaction_by_index(block, index).await
}

/// Returns the information about a transaction requested by transaction hash.
pub async fn get_transaction_by_hash<C>(
    data: JsonRpcData<C>,
    Params((tx_hash,)): Params<(et::H256,)>,
) -> JsonRpcResult<Option<et::Transaction>>
where
    C: Client + Sync + Send,
{
    if let Some(res) = data.tx_by_hash(tx_hash).await? {
        let msg = to_chain_message(&res.tx)?;

        if let ChainMessage::Signed(msg) = msg {
            let header: header::Response = data.tm().header(res.height).await?;
            let sp = data
                .client
                .state_params(FvmQueryHeight::Height(header.header.height.value()))
                .await?;
            let chain_id = ChainID::from(sp.value.chain_id);
            let hash = msg_hash(&res.tx_result.events, &res.tx);
            let mut tx = to_eth_transaction(msg, chain_id, hash)?;
            tx.transaction_index = Some(et::U64::from(res.index));
            tx.block_hash = Some(et::H256::from_slice(header.header.hash().as_bytes()));
            tx.block_number = Some(et::U64::from(res.height.value()));
            Ok(Some(tx))
        } else {
            error(ExitCode::USR_ILLEGAL_ARGUMENT, "incompatible transaction")
        }
    } else {
        Ok(None)
    }
}

/// Returns the number of transactions sent from an address, up to a specific block.
///
/// This is done by looking up the nonce of the account.
pub async fn get_transaction_count<C>(
    data: JsonRpcData<C>,
    Params((addr, block_id)): Params<(et::Address, et::BlockId)>,
) -> JsonRpcResult<et::U64>
where
    C: Client + Sync + Send,
{
    let addr = to_fvm_address(addr);
    let height = data.query_height(block_id).await?;
    let res = data.client.actor_state(&addr, height).await?;

    match res.value {
        Some((_, state)) => {
            let nonce = state.sequence;
            Ok(et::U64::from(nonce))
        }
        None => Ok(et::U64::zero()),
    }
}

/// Returns the receipt of a transaction by transaction hash.
pub async fn get_transaction_receipt<C>(
    data: JsonRpcData<C>,
    Params((tx_hash,)): Params<(et::H256,)>,
) -> JsonRpcResult<Option<et::TransactionReceipt>>
where
    C: Client + Sync + Send,
{
    if let Some(res) = data.tx_by_hash(tx_hash).await? {
        let header: header::Response = data.tm().header(res.height).await?;
        let block_results: block_results::Response = data.tm().block_results(res.height).await?;
        let cumulative = to_cumulative(&block_results);
        let state_params = data
            .client
            .state_params(FvmQueryHeight::Height(header.header.height.value()))
            .await?;
        let msg = to_chain_message(&res.tx)?;
        if let ChainMessage::Signed(msg) = msg {
            let receipt = to_eth_receipt(
                &msg,
                &res,
                &cumulative,
                &header.header,
                &state_params.value.base_fee,
            )
            .await
            .context("failed to convert to receipt")?;

            Ok(Some(receipt))
        } else {
            error(ExitCode::USR_ILLEGAL_ARGUMENT, "incompatible transaction")
        }
    } else {
        Ok(None)
    }
}

/// Returns receipts for all the transactions in a block.
pub async fn get_block_receipts<C>(
    data: JsonRpcData<C>,
    Params((block_number,)): Params<(et::BlockNumber,)>,
) -> JsonRpcResult<Vec<et::TransactionReceipt>>
where
    C: Client + Sync + Send,
{
    let block = data.block_by_height(block_number).await?;
    let height = block.header.height;
    let state_params = data
        .client
        .state_params(FvmQueryHeight::Height(height.value()))
        .await?;
    let block_results: block_results::Response = data.tm().block_results(height).await?;
    let cumulative = to_cumulative(&block_results);
    let mut receipts = Vec::new();

    for (index, (tx, tx_result)) in block
        .data
        .into_iter()
        .zip(block_results.txs_results.unwrap_or_default())
        .enumerate()
    {
        let msg = to_chain_message(&tx)?;
        if let ChainMessage::Signed(msg) = msg {
            let result = endpoint::tx::Response {
                hash: Default::default(), // Shouldn't use this anyway.
                height,
                index: index as u32,
                tx_result,
                tx,
                proof: None,
            };

            let receipt = to_eth_receipt(
                &msg,
                &result,
                &cumulative,
                &block.header,
                &state_params.value.base_fee,
            )
            .await?;
            receipts.push(receipt)
        }
    }
    Ok(receipts)
}

/// Returns the number of uncles in a block from a block matching the given block hash.
///
/// It will always return 0 since Tendermint doesn't have uncles.
pub async fn get_uncle_count_by_block_hash<C>(
    _data: JsonRpcData<C>,
    _params: Params<(et::H256,)>,
) -> JsonRpcResult<et::U256> {
    Ok(et::U256::zero())
}

/// Returns the number of uncles in a block from a block matching the given block number.
///
/// It will always return 0 since Tendermint doesn't have uncles.
pub async fn get_uncle_count_by_block_number<C>(
    _data: JsonRpcData<C>,
    _params: Params<(et::BlockNumber,)>,
) -> JsonRpcResult<et::U256> {
    Ok(et::U256::zero())
}

/// Returns information about a uncle of a block by hash and uncle index position.
///
/// It will always return None since Tendermint doesn't have uncles.
pub async fn get_uncle_by_block_hash_and_index<C>(
    _data: JsonRpcData<C>,
    _params: Params<(et::H256, et::U64)>,
) -> JsonRpcResult<Option<et::Block<et::H256>>> {
    Ok(None)
}

/// Returns information about a uncle of a block by number and uncle index position.
///
/// It will always return None since Tendermint doesn't have uncles.
pub async fn get_uncle_by_block_number_and_index<C>(
    _data: JsonRpcData<C>,
    _params: Params<(et::BlockNumber, et::U64)>,
) -> JsonRpcResult<Option<et::Block<et::H256>>> {
    Ok(None)
}

/// Creates new message call transaction or a contract creation for signed transactions.
pub async fn send_raw_transaction<C>(
    data: JsonRpcData<C>,
    Params((tx,)): Params<(et::Bytes,)>,
) -> JsonRpcResult<et::TxHash>
where
    C: Client + Sync + Send,
{
    let rlp = rlp::Rlp::new(tx.as_ref());
    let (tx, sig) = TypedTransaction::decode_signed(&rlp)
        .context("failed to decode RLP as signed TypedTransaction")?;

    let sighash = tx.sighash();
    let msghash = et::TxHash::from(ethers_core::utils::keccak256(rlp.as_raw()));

    let msg = to_fvm_message(tx, false)?;
    let msg = SignedMessage {
        message: msg,
        signature: Signature::new_secp256k1(sig.to_vec()),
    };
    let msg = ChainMessage::Signed(msg);
    let bz: Vec<u8> = MessageFactory::serialize(&msg)?;
    // Use the broadcast version which waits for basic checks to complete,
    // but not the execution results - those will have to be polled with get_transaction_receipt.
    let res: tx_sync::Response = data.tm().broadcast_tx_sync(bz).await?;
    tracing::debug!(?sighash, eth_hash = ?msghash, tm_hash = ?res.hash, "received raw transaction");
    if res.code.is_ok() {
        // The following hash would be okay for ethers-rs,and we could use it to look up the TX with Tendermint,
        // but ethers.js would reject it because it doesn't match what Ethereum would use.
        // Ok(et::TxHash::from_slice(res.hash.as_bytes()))
        Ok(msghash)
    } else {
        error(
            ExitCode::new(res.code.value()),
            hex::encode(res.data.as_ref()), // TODO: What is the content?
        )
    }
}

/// Executes a new message call immediately without creating a transaction on the block chain.
pub async fn call<C>(
    data: JsonRpcData<C>,
    Params((tx, block_id)): Params<(TypedTransactionCompat, et::BlockId)>,
) -> JsonRpcResult<et::Bytes>
where
    C: Client + Sync + Send,
{
    let msg = to_fvm_message(tx.into(), true)?;
    let is_create = msg.to == EAM_ACTOR_ADDR;
    let height = data.query_height(block_id).await?;
    let response = data.client.call(msg, height).await?;
    let deliver_tx = response.value;

    // Based on Lotus, we should return the data from the receipt.
    if deliver_tx.code.is_err() {
        // There might be some revert data encoded as ABI in the response.
<<<<<<< HEAD
        let revert_data_hex = decode_fevm_invoke(&deliver_tx)
            .ok()
            .map(hex::encode)
            .unwrap_or_default();

        error_with_data(
            ExitCode::new(deliver_tx.code.value()),
            deliver_tx.info,
            revert_data_hex,
        )
    } else if is_create {
        // It's not clear why some tools like Remix call this with deployment transaction, but they do.
        // We could parse the deployed contract address, but it would be of very limited use;
        // the call effect isn't persisted, so one would have to send an actual transaction
        // and then run a call on `pending` state with this address to have a chance to hit
        // that contract before the transaction is included in a block, assuming address
        // creation is deterministic.
        // Lotus returns empty: https://github.com/filecoin-project/lotus/blob/v1.23.1-rc2/node/impl/full/eth.go#L1091-L1094
        Ok(Default::default())
=======
        let (msg, data) = match decode_fevm_invoke(&deliver_tx).map(hex::encode) {
            Ok(h) => (deliver_tx.info, h),
            Err(e) => (
                format!("{}\nfailed to decode return data: {:#}", deliver_tx.info, e),
                "".to_string(),
            ),
        };
        error_with_data(ExitCode::new(deliver_tx.code.value()), msg, data)
>>>>>>> 64fa9fcf
    } else {
        let return_data = decode_fevm_invoke(&deliver_tx)
            .context("error decoding data from deliver_tx in query")?;
        Ok(return_data.into())
    }
}

/// Generates and returns an estimate of how much gas is necessary to allow the transaction to complete.
/// The transaction will not be added to the blockchain.
/// Note that the estimate may be significantly more than the amount of gas actually used by the transaction, f
/// or a variety of reasons including EVM mechanics and node performance.
pub async fn estimate_gas<C>(
    data: JsonRpcData<C>,
    Params(params): Params<EstimateGasParams>,
) -> JsonRpcResult<et::U256>
where
    C: Client + Sync + Send,
{
    let (tx, block_id) = match params {
        EstimateGasParams::One((tx,)) => (tx, et::BlockId::Number(et::BlockNumber::Latest)),
        EstimateGasParams::Two((tx, block_id)) => (tx, block_id),
    };

    let msg = to_fvm_message(tx.into(), true).context("failed to convert to FVM message")?;

    let height = data
        .query_height(block_id)
        .await
        .context("failed to get height")?;

    let response = data
        .client
        .estimate_gas(msg, height)
        .await
        .context("failed to call estimate gas query")?;

    let estimate = response.value;

    if !estimate.exit_code.is_success() {
        // There might be some revert data encoded as ABI in the response.
        let msg = format!("failed to estimate gas: {}", estimate.info);
        let (msg, data) = match decode_fevm_return_data(estimate.return_data).map(hex::encode) {
            Ok(h) => (msg, h),
            Err(e) => (format!("{msg}\n{e:#}"), "".to_string()),
        };

        error_with_data(estimate.exit_code, msg, data)
    } else {
        Ok(estimate.gas_limit.into())
    }
}

/// Returns the value from a storage position at a given address.
///
/// The return value is a hex encoded U256.
pub async fn get_storage_at<C>(
    data: JsonRpcData<C>,
    Params((address, position, block_id)): Params<(et::H160, et::U256, et::BlockId)>,
) -> JsonRpcResult<String>
where
    C: Client + Sync + Send,
{
    let params = evm::GetStorageAtParams {
        storage_key: {
            let mut bz = [0u8; 32];
            position.to_big_endian(&mut bz);
            evm::uints::U256::from_big_endian(&bz)
        },
    };
    let params = RawBytes::serialize(params).context("failed to serialize position to IPLD")?;
    let height = data.query_height(block_id).await?;

    let ret = data
        .read_evm_actor::<evm::GetStorageAtReturn>(
            address,
            evm::Method::GetStorageAt,
            params,
            height,
        )
        .await?;

    // The client library expects hex encoded string.
    let mut bz = [0u8; 32];
    if let Some(ret) = ret {
        ret.storage.to_big_endian(&mut bz);
    }
    Ok(hex::encode(bz))
}

/// Returns code at a given address.
pub async fn get_code<C>(
    data: JsonRpcData<C>,
    Params((address, block_id)): Params<(et::H160, et::BlockId)>,
) -> JsonRpcResult<et::Bytes>
where
    C: Client + Sync + Send,
{
    // This method has no input parameters.
    let params = RawBytes::default();
    let height = data.query_height(block_id).await?;

    let ret = data
        .read_evm_actor::<evm::BytecodeReturn>(address, evm::Method::GetBytecode, params, height)
        .await?;

    match ret.and_then(|r| r.code) {
        None => Ok(et::Bytes::default()),
        Some(cid) => {
            let code = data
                .client
                .ipld(&cid, height)
                .await
                .context("failed to fetch bytecode")?;

            Ok(code.map(et::Bytes::from).unwrap_or_default())
        }
    }
}

/// Returns an object with data about the sync status or false.
pub async fn syncing<C>(data: JsonRpcData<C>) -> JsonRpcResult<et::SyncingStatus>
where
    C: Client + Sync + Send,
{
    let status: status::Response = data.tm().status().await.context("failed to fetch status")?;
    let info = status.sync_info;
    let status = if !info.catching_up {
        et::SyncingStatus::IsFalse
    } else {
        let progress = et::SyncProgress {
            // This would be the block we executed.
            current_block: et::U64::from(info.latest_block_height.value()),
            // This would be the block we know about but haven't got to yet.
            highest_block: et::U64::from(info.latest_block_height.value()),
            // This would be the block we started syncing from.
            starting_block: Default::default(),
            pulled_states: None,
            known_states: None,
            healed_bytecode_bytes: None,
            healed_bytecodes: None,
            healed_trienode_bytes: None,
            healed_trienodes: None,
            healing_bytecode: None,
            healing_trienodes: None,
            synced_account_bytes: None,
            synced_accounts: None,
            synced_bytecode_bytes: None,
            synced_bytecodes: None,
            synced_storage: None,
            synced_storage_bytes: None,
        };
        et::SyncingStatus::IsSyncing(Box::new(progress))
    };

    Ok(status)
}

/// Returns an array of all logs matching a given filter object.
pub async fn get_logs<C>(
    data: JsonRpcData<C>,
    Params((filter,)): Params<(et::Filter,)>,
) -> JsonRpcResult<Vec<et::Log>>
where
    C: Client + Sync + Send,
{
    let (from_height, to_height) = match filter.block_option {
        et::FilterBlockOption::Range {
            from_block,
            to_block,
        } => {
            let from_block = from_block.unwrap_or_default();
            let to_block = to_block.unwrap_or_default();
            let to_header = data.header_by_height(to_block).await?;
            let from_header = if from_block == to_block {
                to_header.clone()
            } else {
                data.header_by_height(from_block).await?
            };
            (from_header.height, to_header.height)
        }
        et::FilterBlockOption::AtBlockHash(block_hash) => {
            let header = data.header_by_hash(block_hash).await?;
            (header.height, header.height)
        }
    };

    let addrs = match &filter.address {
        Some(et::ValueOrArray::Value(addr)) => vec![*addr],
        Some(et::ValueOrArray::Array(addrs)) => addrs.clone(),
        None => Vec::new(),
    };
    let addrs = addrs
        .into_iter()
        .map(|addr| Address::from(EthAddress(addr.0)))
        .collect::<HashSet<_>>();

    let mut height = from_height;
    let mut logs = Vec::new();

    while height <= to_height {
        if let Ok(block_results) = data.tm().block_results(height).await {
            if let Some(tx_results) = block_results.txs_results {
                let block_number = et::U64::from(height.value());

                let block = data
                    .block_by_height(et::BlockNumber::Number(block_number))
                    .await?;

                let block_hash = et::H256::from_slice(block.header().hash().as_bytes());

                let mut log_index_start = 0usize;
                for ((tx_idx, tx_result), tx) in tx_results.iter().enumerate().zip(block.data()) {
                    let msg = match to_chain_message(tx) {
                        Ok(ChainMessage::Signed(msg)) => msg,
                        _ => continue,
                    };

                    let emitters = from_tm::collect_emitters(&tx_result.events);

                    // Filter by address.
                    if !addrs.is_empty()
                        && !addrs.contains(&msg.message().from)
                        && !addrs.contains(&msg.message().to)
                        && addrs.intersection(&emitters).next().is_none()
                    {
                        continue;
                    }

                    let tx_hash = msg_hash(&tx_result.events, tx);
                    let tx_idx = et::U64::from(tx_idx);

                    let mut tx_logs = from_tm::to_logs(
                        &tx_result.events,
                        block_hash,
                        block_number,
                        tx_hash,
                        tx_idx,
                        log_index_start,
                    )?;

                    // Filter by topic.
                    tx_logs.retain(|log| matches_topics(&filter, log));

                    logs.append(&mut tx_logs);

                    log_index_start += tx_result.events.len();
                }
            }
        } else {
            break;
        }
        height = height.increment()
    }

    Ok(logs)
}

/// Creates a filter object, based on filter options, to notify when the state changes (logs).
/// To check if the state has changed, call eth_getFilterChanges.
pub async fn new_filter<C>(
    data: JsonRpcData<C>,
    Params((filter,)): Params<(et::Filter,)>,
) -> JsonRpcResult<FilterId>
where
    C: Client + SubscriptionClient + Clone + Sync + Send + 'static,
{
    let id = data
        .new_filter(FilterKind::Logs(Box::new(filter)))
        .await
        .context("failed to add log filter")?;
    Ok(id)
}

/// Creates a filter in the node, to notify when a new block arrives.
/// To check if the state has changed, call eth_getFilterChanges.
pub async fn new_block_filter<C>(data: JsonRpcData<C>) -> JsonRpcResult<FilterId>
where
    C: Client + SubscriptionClient + Clone + Sync + Send + 'static,
{
    let id = data
        .new_filter(FilterKind::NewBlocks)
        .await
        .context("failed to add block filter")?;
    Ok(id)
}

/// Creates a filter in the node, to notify when new pending transactions arrive.
/// To check if the state has changed, call eth_getFilterChanges.
pub async fn new_pending_transaction_filter<C>(data: JsonRpcData<C>) -> JsonRpcResult<FilterId>
where
    C: Client + SubscriptionClient + Clone + Sync + Send + 'static,
{
    let id = data
        .new_filter(FilterKind::PendingTransactions)
        .await
        .context("failed to add transaction filter")?;
    Ok(id)
}

/// Uninstalls a filter with given id. Should always be called when watch is no longer needed.
/// Additionally Filters timeout when they aren't requested with eth_getFilterChanges for a period of time
pub async fn uninstall_filter<C>(
    data: JsonRpcData<C>,
    Params((filter_id,)): Params<(FilterId,)>,
) -> JsonRpcResult<bool> {
    Ok(data.uninstall_filter(filter_id).await?)
}

pub async fn get_filter_changes<C>(
    data: JsonRpcData<C>,
    Params((filter_id,)): Params<(FilterId,)>,
) -> JsonRpcResult<Vec<serde_json::Value>> {
    if let Some(records) = data.take_filter_changes(filter_id).await? {
        let records = records
            .to_json_vec()
            .context("failed to convert filter changes")?;
        Ok(records)
    } else {
        error(ExitCode::USR_NOT_FOUND, "filter not found")
    }
}

/// Returns an array of all logs matching filter with given id.
pub async fn get_filter_logs<C>(
    data: JsonRpcData<C>,
    Params((filter_id,)): Params<(FilterId,)>,
) -> JsonRpcResult<Vec<et::Log>> {
    if let Some(accum) = data.take_filter_changes(filter_id).await? {
        match accum {
            FilterRecords::Logs(logs) => Ok(logs),
            FilterRecords::NewBlocks(_) | FilterRecords::PendingTransactions(_) => {
                error(ExitCode::USR_ILLEGAL_STATE, "not a log filter")
            }
        }
    } else {
        error(ExitCode::USR_NOT_FOUND, "filter not found")
    }
}

/// Subscribe to a filter and send the data to a websocket.
pub async fn subscribe<C>(
    data: JsonRpcData<C>,
    Params(params): Params<SubscribeParams>,
) -> JsonRpcResult<FilterId>
where
    C: Client + SubscriptionClient + Clone + Sync + Send + 'static,
{
    match params {
        SubscribeParams::One((tag, web_socket_id)) => match tag.as_str() {
            "newHeads" => {
                // Subscribe to `Block<TxHash>`
                let ws_sender = data.get_web_socket(&web_socket_id).await?;
                let id = data
                    .new_subscription(FilterKind::NewBlocks, ws_sender)
                    .await
                    .context("failed to add block subscription")?;
                Ok(id)
            }
            "newPendingTransactions" => {
                // Subscribe to `TxHash`
                let ws_sender = data.get_web_socket(&web_socket_id).await?;
                let id = data
                    .new_subscription(FilterKind::PendingTransactions, ws_sender)
                    .await
                    .context("failed to add transaction subscription")?;
                Ok(id)
            }
            other => error(
                ExitCode::USR_ILLEGAL_ARGUMENT,
                format!("unknown subscription: {other}"),
            ),
        },
        SubscribeParams::Two((tag, filter, web_socket_id)) => match tag.as_str() {
            "logs" => {
                // Subscribe to `Log`
                let ws_sender = data.get_web_socket(&web_socket_id).await?;
                let id = data
                    .new_subscription(FilterKind::Logs(Box::new(filter)), ws_sender)
                    .await
                    .context("failed to add transaction subscription")?;
                Ok(id)
            }
            other => error(
                ExitCode::USR_ILLEGAL_ARGUMENT,
                format!("unknown subscription: {other}"),
            ),
        },
    }
}

/// Unsubscribe from the filter registered by this websocket.
pub async fn unsubscribe<C>(
    data: JsonRpcData<C>,
    Params((filter_id,)): Params<(FilterId,)>,
) -> JsonRpcResult<bool> {
    uninstall_filter(data, Params((filter_id,))).await
}

use params::{EstimateGasParams, SubscribeParams};

use self::params::TypedTransactionCompat;

mod params {
    use ethers_core::types::transaction::eip2718::TypedTransaction;
    use ethers_core::types::Eip1559TransactionRequest;
    use ethers_core::types::{self as et, Eip2930TransactionRequest, TransactionRequest};
    use serde::{Deserialize, Serialize};

    use crate::state::WebSocketId;

    #[derive(Serialize, Deserialize, Clone, PartialEq, Eq, Debug)]
    // NOTE: Using untagged so is able to deserialize as a legacy transaction
    // directly if the type is not set. Needed for backward compatibility.
    // #[serde(tag = "type")]
    #[serde(untagged)]
    pub enum TypedTransactionCompat {
        // 0x00
        #[serde(rename = "0x00", alias = "0x0")]
        Legacy(TransactionRequest),
        #[serde(rename = "0x02", alias = "0x2")]
        Eip1559(Eip1559TransactionRequest),
        // 0x01
        #[serde(rename = "0x01", alias = "0x1")]
        Eip2930(Eip2930TransactionRequest),
    }

    impl From<TypedTransactionCompat> for TypedTransaction {
        fn from(value: TypedTransactionCompat) -> Self {
            match value {
                TypedTransactionCompat::Eip1559(v) => TypedTransaction::Eip1559(v),
                TypedTransactionCompat::Legacy(v) => TypedTransaction::Legacy(v),
                TypedTransactionCompat::Eip2930(v) => TypedTransaction::Eip2930(v),
            }
        }
    }

    /// The client either sends one or two items in the array, depending on whether a block ID is specified.
    /// This is to keep it backwards compatible with nodes that do not support the block ID parameter.
    /// If we were using `Option`, they would have to send `null`; this way it works with both 1 or 2 parameters.
    #[derive(Deserialize)]
    #[serde(untagged)]
    pub enum EstimateGasParams {
        One((TypedTransactionCompat,)),
        Two((TypedTransactionCompat, et::BlockId)),
    }

    /// The client either sends one or two items in the array, depending on whether it's subscribing to block,
    /// transactions or logs. To that we add the web socket ID.
    #[derive(Deserialize)]
    #[serde(untagged)]
    #[allow(clippy::large_enum_variant)]
    pub enum SubscribeParams {
        One((String, WebSocketId)),
        Two((String, et::Filter, WebSocketId)),
    }

    #[cfg(test)]
    mod tests {
        use crate::apis::eth::params::EstimateGasParams;

        #[test]
        fn deserialize_estimate_gas_params() {
            let raw_str = r#"
            [{"data":"0x6080806040523461001a576101949081610020823930815050f35b600080fdfe608080604052600436101561001357600080fd5b600090813560e01c90816325ca4c9c146100715750635d3f8a691461003757600080fd5b602036600319011261006e576004356001600160a01b0381169081900361006a5760405160ff60981b9091148152602090f35b5080fd5b80fd5b9050602036600319011261006a576004356001600160a01b038116810361015a57803b15918261012f575b826100af575b6020836040519015158152f35b908092503b67ffffffffffffffff80821161011b57601f8201601f19908116603f011683019081118382101761011b579360209460405281835284830180943c5190207fc5d2460186f7233c927e7db2dcc703c0e500b653ca82273b7bfad8045d85a4701438806100a2565b634e487b7160e01b85526041600452602485fd5b7fc5d2460186f7233c927e7db2dcc703c0e500b653ca82273b7bfad8045d85a470823f14925061009c565b8280fdfea264697066735822122001bdefe53a9918e1f0e577b34ea5aed929e1b2cb9d7dd151f3a2d35024d5616f64736f6c63430008130033","from":"0x1a79385ead0e873fe0c441c034636d3edf7014cc","maxFeePerGas":"0x596836d0","maxPriorityFeePerGas":"0x59682f00","type":"0x2"}]
            "#;
            let r = serde_json::from_str::<EstimateGasParams>(raw_str);
            assert!(r.is_ok());
        }
    }
}<|MERGE_RESOLUTION|>--- conflicted
+++ resolved
@@ -14,13 +14,8 @@
 use ethers_core::utils::rlp;
 use fendermint_rpc::message::MessageFactory;
 use fendermint_rpc::query::QueryClient;
-<<<<<<< HEAD
-use fendermint_rpc::response::decode_fevm_invoke;
+use fendermint_rpc::response::{decode_fevm_invoke, decode_fevm_return_data};
 use fendermint_vm_actor_interface::eam::{EthAddress, EAM_ACTOR_ADDR};
-=======
-use fendermint_rpc::response::{decode_fevm_invoke, decode_fevm_return_data};
-use fendermint_vm_actor_interface::eam::EthAddress;
->>>>>>> 64fa9fcf
 use fendermint_vm_actor_interface::evm;
 use fendermint_vm_message::chain::ChainMessage;
 use fendermint_vm_message::query::FvmQueryHeight;
@@ -641,17 +636,14 @@
     // Based on Lotus, we should return the data from the receipt.
     if deliver_tx.code.is_err() {
         // There might be some revert data encoded as ABI in the response.
-<<<<<<< HEAD
-        let revert_data_hex = decode_fevm_invoke(&deliver_tx)
-            .ok()
-            .map(hex::encode)
-            .unwrap_or_default();
-
-        error_with_data(
-            ExitCode::new(deliver_tx.code.value()),
-            deliver_tx.info,
-            revert_data_hex,
-        )
+        let (msg, data) = match decode_fevm_invoke(&deliver_tx).map(hex::encode) {
+            Ok(h) => (deliver_tx.info, h),
+            Err(e) => (
+                format!("{}\nfailed to decode return data: {:#}", deliver_tx.info, e),
+                "".to_string(),
+            ),
+        };
+        error_with_data(ExitCode::new(deliver_tx.code.value()), msg, data)
     } else if is_create {
         // It's not clear why some tools like Remix call this with deployment transaction, but they do.
         // We could parse the deployed contract address, but it would be of very limited use;
@@ -661,16 +653,6 @@
         // creation is deterministic.
         // Lotus returns empty: https://github.com/filecoin-project/lotus/blob/v1.23.1-rc2/node/impl/full/eth.go#L1091-L1094
         Ok(Default::default())
-=======
-        let (msg, data) = match decode_fevm_invoke(&deliver_tx).map(hex::encode) {
-            Ok(h) => (deliver_tx.info, h),
-            Err(e) => (
-                format!("{}\nfailed to decode return data: {:#}", deliver_tx.info, e),
-                "".to_string(),
-            ),
-        };
-        error_with_data(ExitCode::new(deliver_tx.code.value()), msg, data)
->>>>>>> 64fa9fcf
     } else {
         let return_data = decode_fevm_invoke(&deliver_tx)
             .context("error decoding data from deliver_tx in query")?;
