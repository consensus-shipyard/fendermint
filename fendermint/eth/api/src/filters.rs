// Copyright 2022-2023 Protocol Labs
// SPDX-License-Identifier: Apache-2.0, MIT

use std::{
    collections::HashMap,
    pin::Pin,
    sync::Arc,
    time::{Duration, Instant},
};

use anyhow::{anyhow, Context};
use ethers_core::types as et;
use fendermint_rpc::{client::FendermintClient, query::QueryClient};
use fendermint_vm_actor_interface::eam::EthAddress;
use fendermint_vm_message::{chain::ChainMessage, query::FvmQueryHeight, signed::DomainHash};
use futures::{Future, StreamExt};
use fvm_shared::{address::Address, chainid::ChainID, error::ExitCode};
use lru_time_cache::LruCache;
use serde::Serialize;
use tendermint_rpc::{
    event::{Event, EventData},
    query::{EventType, Query},
    Client, Subscription,
};
use tokio::sync::{
    mpsc::{Receiver, Sender},
    RwLock,
};

use crate::{
    conv::from_tm::{self, find_hash_event, map_rpc_block_txs, msg_hash, tx_hash},
    error::JsonRpcError,
    handlers::ws::{MethodNotification, Notification},
    state::{enrich_block, WebSocketSender},
};

/// Check whether to keep a log according to the topic filter.
///
/// A note on specifying topic filters: Topics are order-dependent.
/// A transaction with a log with topics [A, B] will be matched by the following topic filters:
/// * [] "anything"
/// * [A] "A in first position (and anything after)"
/// * [null, B] "anything in first position AND B in second position (and anything after)"
/// * [A, B] "A in first position AND B in second position (and anything after)"
/// * [[A, B], [A, B]] "(A OR B) in first position AND (A OR B) in second position (and anything after)"
pub fn matches_topics(filter: &et::Filter, log: &et::Log) -> bool {
    for i in 0..4 {
        if let Some(topics) = &filter.topics[i] {
            let topic = log.topics.get(i);
            let matches = match topics {
                et::ValueOrArray::Value(Some(t)) => topic == Some(t),
                et::ValueOrArray::Array(ts) => ts.iter().flatten().any(|t| topic == Some(t)),
                _ => true,
            };
            if !matches {
                return false;
            }
        }
    }
    true
}

pub type FilterId = et::U256;
pub type FilterMap = Arc<RwLock<HashMap<FilterId, Sender<FilterCommand>>>>;

pub type BlockHash = et::H256;

pub enum FilterCommand {
    /// Update the records with an event, coming from one of the Tendermint subscriptions.
    Update(Event),
    /// One of the subscriptions has ended, potentially with an error.
    Finish(Option<tendermint_rpc::Error>),
    /// Take the accumulated records, coming from the API consumer.
    Take(tokio::sync::oneshot::Sender<anyhow::Result<Option<FilterRecords<BlockHash>>>>),
    /// The API consumer is no longer interested in taking the records.
    Uninstall,
}

pub enum FilterKind {
    NewBlocks,
    PendingTransactions,
    Logs(Box<et::Filter>),
}

impl FilterKind {
    /// Convert an Ethereum filter to potentially multiple Tendermint queries.
    ///
    /// One limitation with Tendermint is that it only handles AND condition
    /// in filtering, so if the filter contains arrays, we have to make a
    /// cartesian product of all conditions in it and subscribe individually.
    ///
    /// https://docs.tendermint.com/v0.34/rpc/#/Websocket/subscribe
    pub fn to_queries(&self) -> Vec<Query> {
        match self {
            FilterKind::NewBlocks => vec![Query::from(EventType::NewBlock)],
            // Testing indicates that `EventType::Tx` might only be raised
            // if there are events emitted by the transaction itself.
            FilterKind::PendingTransactions => vec![Query::from(EventType::NewBlock)],
            FilterKind::Logs(filter) => {
                // `Query::from(EventType::Tx)` doesn't seem to combine well with non-standard keys.
                // But `Query::default()` doesn't return anything if we subscribe to `Filter::default()`.
                let mut query = if filter.has_topics() || filter.address.is_some() {
                    Query::default()
                } else {
                    Query::from(EventType::Tx)
                };

                if let Some(_block_hash) = filter.get_block_hash() {
                    // Currently we only use these filters for subscribing to future events,
                    // we don't go back to retireve past ones (although I think Lotus does that).
                    // As such, it is impossible to subscribe to future block hashes, they are unknown.
                    // We could add a `block.hash` to the index, but there are other ways to find transactions
                    // in a block, so it would be storing data for little reason.
                }
                if let Some(from_block) = filter.get_from_block() {
                    query = query.and_gte("tx.height", from_block.as_u64());
                }
                if let Some(to_block) = filter.get_to_block() {
                    query = query.and_lte("tx.height", to_block.as_u64());
                }

                let mut queries = vec![query];

                let addrs = match &filter.address {
                    None => vec![],
                    Some(et::ValueOrArray::Value(addr)) => vec![*addr],
                    Some(et::ValueOrArray::Array(addrs)) => addrs.clone(),
                };

                // We need to turn the Ethereum addresses f410 addresses, which is something we asked CometBFT to index
                // so that we can use it for filtering.
                let addrs = addrs
                    .into_iter()
                    .map(|addr| Address::from(EthAddress(addr.0)))
                    .collect::<Vec<_>>();

                if !addrs.is_empty() {
                    queries = addrs
                        .iter()
                        .flat_map(|addr| {
                            queries.iter().flat_map(|q| {
                                let mut emitters = if let Ok(id) = addr.id() {
                                    // If it was a masked ID.
                                    vec![q.clone().and_eq("event.emitter.id", id.to_string())]
                                } else {
                                    vec![q.clone().and_eq("event.emitter.deleg", addr.to_string())]
                                };
                                emitters.push(q.clone().and_eq("message.from", addr.to_string()));
                                emitters.push(q.clone().and_eq("message.to", addr.to_string()));
                                emitters
                            })
                        })
                        .collect();
                };

                for i in 0..4 {
                    if let Some(Some(topics)) = filter.topics.get(i) {
                        let topics = match topics {
                            et::ValueOrArray::Value(Some(t)) => vec![t],
                            et::ValueOrArray::Array(ts) => ts.iter().flatten().collect(),
                            _ => vec![],
                        };
                        if !topics.is_empty() {
                            let key = format!("event.t{}", i + 1);
                            queries = topics
                                .into_iter()
                                .flat_map(|t| {
                                    queries
                                        .iter()
                                        .map(|q| q.clone().and_eq(&key, hex::encode(t.0)))
                                })
                                .collect();
                        }
                    }
                }

                queries
            }
        }
    }
}

/// Accumulator for filter data.
///
/// The type expected can be seen in [ethers::providers::Provider::watch_blocks].
pub enum FilterRecords<B> {
    NewBlocks(Vec<B>),
    PendingTransactions(Vec<et::TxHash>),
    Logs(Vec<et::Log>),
}

impl<B> FilterRecords<B>
where
    B: Serialize,
{
    pub fn new(value: &FilterKind) -> Self {
        match value {
            FilterKind::NewBlocks => Self::NewBlocks(vec![]),
            FilterKind::PendingTransactions => Self::PendingTransactions(vec![]),
            FilterKind::Logs(_) => Self::Logs(vec![]),
        }
    }

    fn take(&mut self) -> Self {
        let mut records = match self {
            Self::NewBlocks(_) => Self::NewBlocks(vec![]),
            Self::PendingTransactions(_) => Self::PendingTransactions(vec![]),
            Self::Logs(_) => Self::Logs(vec![]),
        };
        std::mem::swap(self, &mut records);
        records
    }

    pub fn is_empty(&self) -> bool {
        match self {
            Self::NewBlocks(xs) => xs.is_empty(),
            Self::PendingTransactions(xs) => xs.is_empty(),
            Self::Logs(xs) => xs.is_empty(),
        }
    }

    pub fn to_json_vec(&self) -> anyhow::Result<Vec<serde_json::Value>> {
        match self {
            Self::Logs(xs) => to_json_vec(xs),
            Self::NewBlocks(xs) => to_json_vec(xs),
            Self::PendingTransactions(xs) => to_json_vec(xs),
        }
    }

    /// Accumulate the events.
    async fn update<F>(
        &mut self,
        event: Event,
        to_block: F,
        chain_id: &ChainID,
        filter: &Option<et::Filter>,
    ) -> anyhow::Result<()>
    where
        F: FnOnce(tendermint::Block) -> Pin<Box<dyn Future<Output = anyhow::Result<B>> + Send>>,
    {
        match (self, event.data) {
            (
                Self::NewBlocks(ref mut blocks),
                EventData::NewBlock {
                    block: Some(block), ..
                },
            ) => {
                let b: B = to_block(block).await?;
                blocks.push(b);
            }
            (
                Self::PendingTransactions(ref mut hashes),
                EventData::NewBlock {
                    block: Some(block), ..
                },
            ) => {
                for tx in &block.data {
                    if let Ok(ChainMessage::Signed(msg)) = fvm_ipld_encoding::from_slice(tx) {
                        if let Ok(Some(DomainHash::Eth(h))) = msg.domain_hash(chain_id) {
                            hashes.push(et::TxHash::from(h))
                        }
                    }
                }
            }
            (Self::Logs(ref mut logs), EventData::Tx { tx_result }) => {
                // An example of an `Event`:
                // Event {
                //     query: "tm.event = 'Tx'",
                //     data: Tx {
                //         tx_result: TxInfo {
                //             height: 1088,
                //             index: None,
                //             tx: [161, 102, ..., 0],
                //             result: TxResult {
                //                 log: None,
                //                 gas_wanted: Some("5156433"),
                //                 gas_used: Some("5151233"),
                //                 events: [
                //                     Event {
                //                         kind: "event",
                //                         attributes: [
                //                             EventAttribute { key: "emitter.id", value: "108", index: true },
                //                             EventAttribute { key: "t1", value: "dd...b3ef", index: true },
                //                             EventAttribute { key: "t2", value: "00...362f", index: true },
                //                             EventAttribute { key: "t3", value: "00...44eb", index: true },
                //                             EventAttribute { key: "d",  value: "00...0064", index: true }
                //                         ]
                //                     }
                //                 ]
                //             }
                //         }
                //     },
                //     events: Some(
                //     {
                //         "event.d": ["00...0064"],
                //         "event.emitter.id": ["108"],
                //         "event.t1": ["dd...b3ef"],
                //         "event.t2": ["00...362f"],
                //         "event.t3": ["00...44eb"],
                //         "tm.event": ["Tx"],
                //         "tx.hash": ["FA7339B4D9F6AF80AEDB03FC4BFBC1FDD9A62F97632EF8B79C98AAD7044C5BDB"],
                //         "tx.height": ["1088"]
                //     })
                // }

                // There is no easy way here to tell the block hash. Maybe it has been given in a preceding event,
                // but other than that our only option is to query the Tendermint API. If we do that we should have caching,
                // otherwise all the transactions in a block hammering the node will act like a DoS attack.
                // Or we can add it to the indexed fields.
                let block_hash =
                    find_hash_event("block", &tx_result.result.events).unwrap_or_default();

                let block_number = et::U64::from(tx_result.height);

                let transaction_hash = msg_hash(&tx_result.result.events, &tx_result.tx);

                // TODO: The transaction index comes as None.
                let transaction_index = et::U64::from(tx_result.index.unwrap_or_default());

                // TODO: We have no way to tell where the logs start within the block.
                let log_index_start = Default::default();

                let mut tx_logs = from_tm::to_logs(
                    &tx_result.result.events,
                    block_hash,
                    block_number,
                    transaction_hash,
                    transaction_index,
                    log_index_start,
                )?;

                if let Some(filter) = filter {
                    tx_logs.retain(|log| matches_topics(filter, log));
                }

                logs.extend(tx_logs)
            }
            _ => {}
        }
        Ok(())
    }
}

fn to_json_vec<R: Serialize>(records: &[R]) -> anyhow::Result<Vec<serde_json::Value>> {
    let values: Vec<serde_json::Value> = records
        .iter()
        .map(serde_json::to_value)
        .collect::<Result<Vec<_>, _>>()
        .context("failed to convert records to JSON")?;

    Ok(values)
}

pub struct FilterDriver {
    id: FilterId,
    kind: FilterKind,
    state: FilterState,
    rx: Receiver<FilterCommand>,
}

enum FilterState {
    Poll(PollState),
    Subscription(SubscriptionState),
}

/// Accumulate changes between polls.
///
/// Polling returns batches.
struct PollState {
    timeout: Duration,
    last_poll: Instant,
    finished: Option<Option<anyhow::Error>>,
    records: FilterRecords<BlockHash>,
}

/// Send changes to a WebSocket as soon as they happen, one by one, not in batches.
struct SubscriptionState {
    ws_sender: WebSocketSender,
}

impl FilterDriver {
    pub fn new(
        id: FilterId,
        timeout: Duration,
        kind: FilterKind,
        ws_sender: Option<WebSocketSender>,
    ) -> (Self, Sender<FilterCommand>) {
        let (tx, rx) = tokio::sync::mpsc::channel(10);

        let state = match ws_sender {
            Some(ws_sender) => FilterState::Subscription(SubscriptionState { ws_sender }),
            None => FilterState::Poll(PollState {
                timeout,
                last_poll: Instant::now(),
                finished: None,
                records: FilterRecords::new(&kind),
            }),
        };

        let r = Self {
            id,
            kind,
            state,
            rx,
        };

        (r, tx)
    }

    pub fn id(&self) -> FilterId {
        self.id
    }

    /// Consume commands until some end condition is met.
    ///
    /// In the end the filter removes itself from the registry.
    pub async fn run<C>(mut self, filters: FilterMap, client: FendermintClient<C>)
    where
        C: Client + Send + Sync + Clone + 'static,
    {
        let id = self.id;

        tracing::info!(?id, "handling filter events");

        // Get the Chain ID once. In practice it will not change and will last the entire session.
        let chain_id = client
            .state_params(FvmQueryHeight::default())
            .await
            .map(|state_params| ChainID::from(state_params.value.chain_id));

<<<<<<< HEAD
        // Logs need to be filtered by topics.
        let filter = if let FilterKind::Logs(ref filter) = self.kind {
            Some(filter.as_ref().to_owned())
        } else {
            None
        };
=======
        // Because there are multiple potentially overlapping subscriptions, we might see the same transaction twice,
        // e.g. because we were interested in ones that emit events "A or B" we had to subscribe to "A" and also to "B",
        // so if a transaction emits both "A" and "B" we'll get it twice. Most likely they will be at the same time,
        // so a short time based cache should help get rid of the duplicates.
        let mut tx_cache: LruCache<tendermint::Hash, bool> =
            LruCache::with_expiry_duration(Duration::from_secs(60));
>>>>>>> a807c95c

        while let Some(cmd) = self.rx.recv().await {
            // Skip duplicate transactions. We won't see duplidate blocks because there is only 1 query for that.
            if let FilterCommand::Update(ref event) = cmd {
                if let EventData::Tx { ref tx_result } = event.data {
                    let tx_hash = tx_hash(&tx_result.tx);
                    if tx_cache.insert(tx_hash, true).is_some() {
                        continue;
                    }
                }
            }

            match self.state {
                FilterState::Poll(ref mut state) => {
                    match cmd {
                        FilterCommand::Update(event) => {
                            if state.is_timed_out() {
                                tracing::debug!(?id, "filter timed out");
                                return self.remove(filters).await;
                            }
                            if state.is_finished() {
                                // Not returning to allow the consumer to get final results.
                                continue;
                            }

                            let res = match &chain_id {
                                Ok(chain_id) => {
                                    state
                                        .records
                                        .update(
                                            event,
                                            |block| {
                                                Box::pin(async move {
                                                    Ok(et::H256::from_slice(
                                                        block.header().hash().as_bytes(),
                                                    ))
                                                })
                                            },
                                            chain_id,
                                            &filter,
                                        )
                                        .await
                                }
                                Err(e) => Err(anyhow!("failed to get chain ID: {e}")),
                            };

                            if let Err(err) = res {
                                tracing::error!(?id, "failed to update filter: {err}");
                                state.finish(Some(anyhow!("failed to update filter: {err}")));
                            }
                        }
                        FilterCommand::Finish(err) => {
                            tracing::debug!(?id, "filter producer finished: {err:?}");
                            state.finish(err.map(|e| anyhow!("subscription failed: {e}")))
                        }
                        FilterCommand::Take(tx) => {
                            let result = state.try_take();
                            let remove = match result {
                                Ok(None) | Err(_) => true,
                                Ok(Some(_)) => false,
                            };
                            let _ = tx.send(result);
                            if remove {
                                tracing::debug!(?id, "filter finished");
                                return self.remove(filters).await;
                            }
                        }
                        FilterCommand::Uninstall => {
                            tracing::debug!(?id, "filter uninstalled");
                            return self.remove(filters).await;
                        }
                    }
                }
                FilterState::Subscription(ref state) => match cmd {
                    FilterCommand::Update(event) => {
                        let mut records = FilterRecords::<et::Block<et::TxHash>>::new(&self.kind);

                        let res = match &chain_id {
                            Ok(chain_id) => {
                                records
                                    .update(
                                        event,
                                        |block| {
                                            let client = client.clone();
                                            Box::pin(async move {
                                                let block = enrich_block(&client, block).await?;
                                                let block: anyhow::Result<et::Block<et::TxHash>> =
                                                    map_rpc_block_txs(block, |tx| Ok(tx.hash()));
                                                block
                                            })
                                        },
                                        chain_id,
                                        &filter,
                                    )
                                    .await
                            }
                            Err(e) => Err(anyhow!("failed to get chain ID: {e}")),
                        };

                        match res {
                            Err(e) => {
                                send_error(
                                    &state.ws_sender,
                                    ExitCode::USR_UNSPECIFIED,
                                    format!("failed to process events: {e}"),
                                    id,
                                );
                            }
                            Ok(()) => match records.to_json_vec() {
                                Err(e) => tracing::error!("failed to convert events to JSON: {e}"),
                                Ok(records) => {
                                    for rec in records {
                                        let msg: MethodNotification = notification(id, rec);
                                        if state.ws_sender.send(msg).is_err() {
                                            tracing::debug!(?id, "web socket no longer listening");
                                            return self.remove(filters).await;
                                        }
                                    }
                                }
                            },
                        }
                    }
                    FilterCommand::Finish(err) => {
                        tracing::debug!(?id, "subscription producer finished: {err:?}");
                        // We have already sent all updates to the socket.

                        // Make best effort to notify the socket.
                        if let Some(err) = err {
                            send_error(
                                &state.ws_sender,
                                ExitCode::USR_UNSPECIFIED,
                                format!("subscription finished with error: {err}"),
                                id,
                            );
                        }

                        // We know at least one subscription has failed, so might as well quit.
                        return self.remove(filters).await;
                    }
                    FilterCommand::Take(tx) => {
                        // This should not be used, but because we treat subscriptions and filters
                        // under the same umbrella, it is possible to send a request to get changes.
                        // Respond with empty, because all of the changes were already sent to the socket.
                        let _ = tx.send(Ok(Some(FilterRecords::new(&self.kind))));
                    }
                    FilterCommand::Uninstall => {
                        tracing::debug!(?id, "subscription uninstalled");
                        return self.remove(filters).await;
                    }
                },
            }
        }
    }

    async fn remove(self, filters: FilterMap) {
        filters.write().await.remove(&self.id);
    }
}

fn send_error(ws_sender: &WebSocketSender, exit_code: ExitCode, msg: String, id: FilterId) {
    tracing::error!(?id, "sending error to WS: {msg}");

    let err = JsonRpcError {
        code: exit_code.value().into(),
        message: msg,
        data: None,
    };
    let err = jsonrpc_v2::Error::from(err);

    match serde_json::to_value(err) {
        Err(e) => tracing::error!("failed to convert JSON-RPC error to JSON: {e}"),
        Ok(json) => {
            // Ignoring the case where the socket is no longer there.
            // Assuming that there will be another event to trigger removal.
            let msg = notification(id, json);
            let _ = ws_sender.send(msg);
        }
    }
}

fn notification(subscription: FilterId, result: serde_json::Value) -> MethodNotification {
    MethodNotification {
        // We know this is the only one at the moment.
        // The go-ethereum client checks that the suffix is "_subscription":
        // https://github.com/ethereum/go-ethereum/blob/92b8f28df3255c6cef9605063850d77b46146763/rpc/handler.go#L236C42-L236C42
        method: "eth_subscription".into(),
        notification: Notification {
            subscription,
            result,
        },
    }
}

impl PollState {
    /// Take all the accumulated changes.
    ///
    /// If there are no changes but there was an error, return that.
    /// If the producers have stopped, return `None`.
    fn try_take(&mut self) -> anyhow::Result<Option<FilterRecords<BlockHash>>> {
        self.last_poll = Instant::now();

        let records = self.records.take();

        if records.is_empty() {
            if let Some(ref mut finished) = self.finished {
                // Return error on first poll, because it can't be cloned.
                return match finished.take() {
                    Some(e) => Err(e),
                    None => Ok(None),
                };
            }
        }

        Ok(Some(records))
    }

    /// Signal that the producers are finished, or that the reader is no longer intersted.
    ///
    /// Propagate the error to the reader next time it comes to check on the filter.
    fn finish(&mut self, error: Option<anyhow::Error>) {
        // Keep any already existing error.
        let error = self.finished.take().flatten().or(error);

        self.finished = Some(error);
    }

    /// Indicate whether the reader has been too slow at polling the filter
    /// and that it should be removed.
    fn is_timed_out(&self) -> bool {
        Instant::now().duration_since(self.last_poll) > self.timeout
    }

    /// Indicate that that the filter takes no more data.
    fn is_finished(&self) -> bool {
        self.finished.is_some()
    }
}

/// Spawn a Tendermint subscription handler in a new task.
///
/// The subscription sends [Event] records to the driver over a channel.
pub async fn run_subscription(id: FilterId, mut sub: Subscription, tx: Sender<FilterCommand>) {
    let query = sub.query().to_string();
    tracing::debug!(?id, query, "polling filter subscription");
    while let Some(result) = sub.next().await {
        match result {
            Ok(event) => {
                if tx.send(FilterCommand::Update(event)).await.is_err() {
                    // Filter has been uninstalled.
                    tracing::debug!(
                        ?id,
                        query,
                        "filter no longer listening, quiting subscription"
                    );
                    return;
                }
            }
            Err(err) => {
                tracing::error!(
                    ?id,
                    query,
                    error = ?err,
                    "filter subscription error"
                );
                let _ = tx.send(FilterCommand::Finish(Some(err))).await;
                return;
            }
        }
    }
    tracing::debug!(?id, query, "filter subscription finished");
    let _ = tx.send(FilterCommand::Finish(None)).await;

    // Dropping the `Subscription` should cause the client to unsubscribe,
    // if this was the last one interested in that query; we don't have to
    // call the unsubscribe method explicitly.
    // See https://docs.rs/tendermint-rpc/0.31.1/tendermint_rpc/client/struct.WebSocketClient.html
}

#[cfg(test)]
mod tests {
    use ethers_core::types as et;

    use super::FilterKind;

    #[test]
    fn default_filter_to_query() {
        let filter = et::Filter::default();

        let queries = FilterKind::Logs(Box::new(filter)).to_queries();

        assert_eq!(queries.len(), 1);
        assert_eq!(queries[0].to_string(), "tm.event = 'Tx'");
    }

    #[test]
    fn filter_to_query() {
        fn hash(s: &str) -> et::H256 {
            et::H256::from(ethers_core::utils::keccak256(s))
        }

        fn hash_hex(s: &str) -> String {
            hex::encode(hash(s))
        }

        let filter = et::Filter::new()
            .select(1234..)
            .address(
                "0xb794f5ea0ba39494ce839613fffba74279579268"
                    .parse::<et::Address>()
                    .unwrap(),
            )
            .events(vec!["Foo", "Bar"])
            .topic1(hash("Alice"))
            .topic2(
                vec!["Bob", "Charlie"]
                    .into_iter()
                    .map(hash)
                    .collect::<Vec<_>>(),
            );

        eprintln!("filter = {filter:?}");

        assert_eq!(
            filter.topics[0],
            Some(et::ValueOrArray::Array(vec![
                Some(hash("Foo")),
                Some(hash("Bar"))
            ]))
        );

        let queries = FilterKind::Logs(Box::new(filter)).to_queries();

        assert_eq!(queries.len(), 12);

        let mut i = 0;
        for t3 in ["Bob", "Charlie"] {
            for t1 in ["Foo", "Bar"] {
                for addr in ["event.emitter.deleg", "message.from", "message.to"] {
                    let q = queries[i].to_string();
                    let e = format!("tx.height >= 1234 AND {addr} = 'f410fw6kpl2qluokjjtudsyj7765hij4vpetitn2e2wq' AND event.t1 = '{}' AND event.t2 = '{}' AND event.t3 = '{}'", hash_hex(t1), hash_hex("Alice"), hash_hex(t3));
                    assert_eq!(q, e, "combination {i}");
                    i += 1;
                }
            }
        }
    }
}<|MERGE_RESOLUTION|>--- conflicted
+++ resolved
@@ -428,21 +428,19 @@
             .await
             .map(|state_params| ChainID::from(state_params.value.chain_id));
 
-<<<<<<< HEAD
         // Logs need to be filtered by topics.
         let filter = if let FilterKind::Logs(ref filter) = self.kind {
             Some(filter.as_ref().to_owned())
         } else {
             None
         };
-=======
+
         // Because there are multiple potentially overlapping subscriptions, we might see the same transaction twice,
         // e.g. because we were interested in ones that emit events "A or B" we had to subscribe to "A" and also to "B",
         // so if a transaction emits both "A" and "B" we'll get it twice. Most likely they will be at the same time,
         // so a short time based cache should help get rid of the duplicates.
         let mut tx_cache: LruCache<tendermint::Hash, bool> =
             LruCache::with_expiry_duration(Duration::from_secs(60));
->>>>>>> a807c95c
 
         while let Some(cmd) = self.rx.recv().await {
             // Skip duplicate transactions. We won't see duplidate blocks because there is only 1 query for that.
