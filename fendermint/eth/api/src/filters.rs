--- conflicted
+++ resolved
@@ -28,11 +28,7 @@
 };
 
 use crate::{
-<<<<<<< HEAD
-    conv::from_tm::{self, map_rpc_block_txs, msg_hash, tx_hash},
-=======
-    conv::from_tm::{self, find_hash_event, map_rpc_block_txs, msg_hash},
->>>>>>> 43cfc2a0
+    conv::from_tm::{self, find_hash_event, map_rpc_block_txs, msg_hash, tx_hash},
     error::JsonRpcError,
     handlers::ws::{MethodNotification, Notification},
     state::{enrich_block, WebSocketSender},
