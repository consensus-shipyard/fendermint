--- conflicted
+++ resolved
@@ -287,14 +287,10 @@
     }
 
     // These are all the libraries based on the `scripts/deploy-libraries.ts` in `ipc-solidity-actors`.
-<<<<<<< HEAD
-    const IPC_DEPS: [&str; 4] = [
-        "AccountHelper",
-=======
+
     const IPC_DEPS: [&str; 5] = [
         "AccountHelper",
         "CheckpointHelper",
->>>>>>> 77fbdd0b
         "SubnetIDHelper",
         "CrossMsgHelper",
         "StorableMsgHelper",
