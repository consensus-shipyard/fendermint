// Copyright 2022-2023 Protocol Labs
// SPDX-License-Identifier: Apache-2.0, MIT
use std::{marker::PhantomData, path::PathBuf};

mod check;
mod exec;
mod externs;
mod genesis;
mod query;
pub mod state;
mod store;

#[cfg(any(test, feature = "bundle"))]
pub mod bundle;

pub use check::FvmCheckRet;
pub use exec::FvmApplyRet;
use fendermint_eth_hardhat::Hardhat;
pub use fendermint_vm_message::query::FvmQuery;
pub use genesis::FvmGenesisOutput;
pub use query::FvmQueryRet;

pub type FvmMessage = fvm_shared::message::Message;

/// Default gas overestimation and search step
/// default value
pub const DEFAULT_GAS_RATE: f64 = 1.25;

/// Interpreter working on already verified unsigned messages.
#[derive(Clone)]
pub struct FvmMessageInterpreter<DB> {
    contracts: Hardhat,
    _phantom_db: PhantomData<DB>,
    /// Overestimation rate applied to gas to ensure that the
    /// message goes through in the gas estimation.
    gas_overestimation_rate: f64,
    /// Gas search step increase used to find the optimal gas limit.
    /// It determines how fine-grained we want the gas estimation to be.
    gas_search_step: f64,
}

impl<DB> FvmMessageInterpreter<DB> {
<<<<<<< HEAD
    pub fn new(gas_overestimation_rate: f64, gas_search_step: f64) -> Self {
=======
    pub fn new(contracts_dir: PathBuf) -> Self {
>>>>>>> 9c202fa3
        Self {
            contracts: Hardhat::new(contracts_dir),
            _phantom_db: PhantomData,
            gas_overestimation_rate,
            gas_search_step,
        }
    }
}<|MERGE_RESOLUTION|>--- conflicted
+++ resolved
@@ -40,11 +40,7 @@
 }
 
 impl<DB> FvmMessageInterpreter<DB> {
-<<<<<<< HEAD
-    pub fn new(gas_overestimation_rate: f64, gas_search_step: f64) -> Self {
-=======
-    pub fn new(contracts_dir: PathBuf) -> Self {
->>>>>>> 9c202fa3
+    pub fn new(contracts_dir: PathBuf, gas_overestimation_rate: f64, gas_search_step: f64) -> Self {
         Self {
             contracts: Hardhat::new(contracts_dir),
             _phantom_db: PhantomData,
