--- conflicted
+++ resolved
@@ -95,14 +95,11 @@
         let method_num = msg.method_num;
         let gas_limit = msg.gas_limit;
 
-<<<<<<< HEAD
-        let apply_ret = if from == system::SYSTEM_ACTOR_ADDR {
+        let (apply_ret, emitters) = if from == system::SYSTEM_ACTOR_ADDR {
             state.execute_implicit(msg)?
         } else {
             state.execute_explicit(msg)?
         };
-=======
-        let (apply_ret, emitters) = state.execute_explicit(msg)?;
 
         tracing::info!(
             height = state.block_height(),
@@ -112,7 +109,6 @@
             exit_code = apply_ret.msg_receipt.exit_code.value(),
             "tx delivered"
         );
->>>>>>> 9bdf9d73
 
         let ret = FvmApplyRet {
             apply_ret,
