[package]
name = "fendermint_vm_interpreter"
description = "Execute messages using the FVM"
version = "0.1.0"
authors.workspace = true
edition.workspace = true
license.workspace = true

# See more keys and their definitions at https://doc.rust-lang.org/cargo/reference/manifest.html

[dependencies]
fendermint_vm_actor_interface = { path = "../actor_interface" }
fendermint_vm_core = { path = "../core" }
fendermint_vm_genesis = { path = "../genesis" }
fendermint_vm_message = { path = "../message" }
fendermint_vm_resolver = { path = "../resolver" }
fendermint_vm_topdown = { path = "../topdown" }
fendermint_crypto = { path = "../../crypto" }
fendermint_eth_hardhat = { path = "../../eth/hardhat" }
fendermint_rpc = { path = "../../rpc" }
ipc_actors_abis = { workspace = true }

ipc-sdk = { workspace = true }

async-trait = { workspace = true }
async-stm = { workspace = true }
anyhow = { workspace = true }
ethers = { workspace = true }
hex = { workspace = true }
num-traits = { workspace = true }
serde = { workspace = true }
serde_json = { workspace = true }
tendermint = { workspace = true }
tendermint-rpc = { workspace = true }
tracing = { workspace = true }
thiserror = { workspace = true }

cid = { workspace = true }
fvm = { workspace = true }
fvm_shared = { workspace = true }
fvm_ipld_blockstore = { workspace = true }
fvm_ipld_encoding = { workspace = true }
fvm_ipld_car = { workspace = true }

futures-core = "0.3.28"
futures-util = "0.3.28"
libipld = { version = "0.14", default-features = false, features = ["dag-cbor"] }
tokio = { workspace = true }
<<<<<<< HEAD
tokio-stream = "0.1.14"
tokio-util = {version = "0.7.8", features = ["compat"]}
pin-project = "1.1.2"

[dev-dependencies]
quickcheck = { workspace = true }
fvm = { workspace = true, features= ["arb", "testing"] }
=======
tokio-stream = { workspace = true }
tokio-util = { workspace = true }
pin-project = { workspace = true }

[dev-dependencies]
quickcheck = { workspace = true }
quickcheck_macros = { workspace = true }
fvm = { workspace = true, features = ["arb", "testing"] }
>>>>>>> cce5aeaa
fendermint_vm_genesis = { path = "../genesis", features = ["arb"] }
tempfile = "3.7.0"

[features]
default = []
bundle = []<|MERGE_RESOLUTION|>--- conflicted
+++ resolved
@@ -42,30 +42,21 @@
 fvm_ipld_encoding = { workspace = true }
 fvm_ipld_car = { workspace = true }
 
-futures-core = "0.3.28"
-futures-util = "0.3.28"
-libipld = { version = "0.14", default-features = false, features = ["dag-cbor"] }
+futures-core = { workspace = true }
+futures-util = { workspace = true }
+libipld = { workspace = true }
 tokio = { workspace = true }
-<<<<<<< HEAD
-tokio-stream = "0.1.14"
-tokio-util = {version = "0.7.8", features = ["compat"]}
-pin-project = "1.1.2"
-
-[dev-dependencies]
-quickcheck = { workspace = true }
-fvm = { workspace = true, features= ["arb", "testing"] }
-=======
+pin-project = { workspace = true }
 tokio-stream = { workspace = true }
 tokio-util = { workspace = true }
-pin-project = { workspace = true }
 
 [dev-dependencies]
 quickcheck = { workspace = true }
 quickcheck_macros = { workspace = true }
+tempfile = { workspace = true}
+
 fvm = { workspace = true, features = ["arb", "testing"] }
->>>>>>> cce5aeaa
 fendermint_vm_genesis = { path = "../genesis", features = ["arb"] }
-tempfile = "3.7.0"
 
 [features]
 default = []
