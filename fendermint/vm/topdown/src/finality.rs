--- conflicted
+++ resolved
@@ -299,11 +299,7 @@
             assert!(r.is_err());
             assert_eq!(downcast_err!(r).unwrap_err(), Error::HeightNotReady);
 
-<<<<<<< HEAD
-            provider.new_block_height(10, vec![1u8; 32], ValidatorSet::new(vec![], 10))?;
-=======
             provider.new_parent_view(10, vec![1u8; 32], ValidatorSet::new(vec![], 10), vec![])?;
->>>>>>> d7ecfd03
 
             let r = provider.next_proposal();
             assert!(r.is_err());
@@ -314,11 +310,7 @@
 
             // inject data
             for i in 11..=100 {
-<<<<<<< HEAD
-                provider.new_block_height(i, vec![1u8; 32], ValidatorSet::new(vec![], i))?;
-=======
                 provider.new_parent_view(i, vec![1u8; 32], ValidatorSet::new(vec![], i), vec![])?;
->>>>>>> d7ecfd03
             }
 
             let proposal = provider.next_proposal()?.unwrap();
@@ -346,11 +338,7 @@
         atomically_or_err(|| {
             // inject data
             for i in 10..=100 {
-<<<<<<< HEAD
-                provider.new_block_height(i, vec![1u8; 32], ValidatorSet::new(vec![], i))?;
-=======
                 provider.new_parent_view(i, vec![1u8; 32], ValidatorSet::new(vec![], i), vec![])?;
->>>>>>> d7ecfd03
             }
 
             let target_block = 120;
@@ -382,11 +370,6 @@
             let target_block = 100;
 
             // inject data
-<<<<<<< HEAD
-            for i in 20..=100 {
-                provider.new_block_height(i, vec![1u8; 32], ValidatorSet::new(vec![], i))?;
-            }
-=======
             provider.new_parent_view(
                 target_block,
                 vec![1u8; 32],
@@ -397,7 +380,6 @@
                 height: target_block - 1,
                 block_hash: vec![1u8; 32],
             })?;
->>>>>>> d7ecfd03
 
             let finality = IPCParentFinality {
                 height: target_block,
