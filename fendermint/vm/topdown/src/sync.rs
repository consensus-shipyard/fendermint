// Copyright 2022-2023 Protocol Labs
// SPDX-License-Identifier: Apache-2.0, MIT
//! A constant running process that fetch or listener to parent state

use crate::error::Error;
use crate::finality::ParentViewPayload;
use crate::proxy::{IPCProviderProxy, ParentQueryProxy};
use crate::{
    BlockHash, BlockHeight, CachedFinalityProvider, Config, IPCParentFinality,
    ParentFinalityProvider, Toggle,
};
<<<<<<< HEAD
use anyhow::anyhow;
use async_stm::{atomically, atomically_or_err, Stm};
use ipc_provider::manager::GetBlockHashResult;
=======
use anyhow::{anyhow, Context};
use async_stm::{atomically, atomically_or_err};
use ipc_sdk::cross::CrossMsg;
use ipc_sdk::staking::StakingChangeRequest;
>>>>>>> 961282f9
use std::cmp::min;
use std::sync::Arc;
use std::time::Duration;

/// The max number of blocks polling should query each parent view update. If the number of blocks
/// polled equals this value, it would stop polling for this iteration and commit the result to cache.
const MAX_PARENT_VIEW_BLOCK_GAP: BlockHeight = 100;
/// When polling parent view, if the number of top down messages exceeds this limit,
/// the polling will stop for this iteration and commit the result to cache.
const TOPDOWN_MSG_LEN_THRESHOLD: usize = 500;
/// The null round error message
const NULL_ROUND_ERR_MSG: &str = "requested epoch was a null round";
const EXCEED_LOOK_AHEAD_MSG: &str =
    "cannot get next block hash in range, check your parent chain, is it faulty?";

type GetParentViewPayload = Vec<(BlockHeight, Option<ParentViewPayload>)>;

/// Query the parent finality from the block chain state
pub trait ParentFinalityStateQuery {
    /// Get the latest committed finality from the state
    fn get_latest_committed_finality(&self) -> anyhow::Result<Option<IPCParentFinality>>;
}

/// Constantly syncing with parent through polling
struct PollingParentSyncer<T, C> {
    config: Config,
    parent_view_provider: Arc<Toggle<CachedFinalityProvider<IPCProviderProxy>>>,
    parent_client: Arc<IPCProviderProxy>,
    committed_state_query: Arc<T>,
    tendermint_client: C,
}

/// Queries the starting finality for polling. First checks the committed finality, if none, that
/// means the chain has just started, then query from the parent to get the genesis epoch.
async fn query_starting_finality<T: ParentFinalityStateQuery + Send + Sync + 'static>(
    query: &Arc<T>,
    parent_client: &Arc<IPCProviderProxy>,
) -> anyhow::Result<IPCParentFinality> {
    loop {
        let mut finality = match query.get_latest_committed_finality() {
            Ok(Some(finality)) => finality,
            Ok(None) => {
                tracing::debug!("app not ready for query yet");
                tokio::time::sleep(Duration::from_secs(5)).await;
                continue;
            }
            Err(e) => {
                tracing::warn!("cannot get committed finality: {e}");
                tokio::time::sleep(Duration::from_secs(5)).await;
                continue;
            }
        };
        tracing::info!("latest finality committed: {finality:?}");

        // this means there are no previous committed finality yet, we fetch from parent to get
        // the genesis epoch of the current subnet and its corresponding block hash.
        if finality.height == 0 {
            let genesis_epoch = parent_client.get_genesis_epoch().await?;
            tracing::debug!("obtained genesis epoch: {genesis_epoch:?}");
            let r = parent_client.get_block_hash(genesis_epoch).await?;
            tracing::debug!("obtained genesis block hash: {:?}", r.block_hash);

            finality = IPCParentFinality {
                height: genesis_epoch,
                block_hash: r.block_hash,
            };
            tracing::info!(
                "no previous finality committed, fetched from genesis epoch: {finality:?}"
            );
        }

        return Ok(finality);
    }
}

/// Start the polling parent syncer in the background
pub async fn launch_polling_syncer<T, C>(
    query: T,
    config: Config,
    view_provider: Arc<Toggle<CachedFinalityProvider<IPCProviderProxy>>>,
    parent_client: Arc<IPCProviderProxy>,
    tendermint_client: C,
) -> anyhow::Result<()>
where
    T: ParentFinalityStateQuery + Send + Sync + 'static,
    C: tendermint_rpc::Client + Send + Sync + 'static,
{
    if !view_provider.is_enabled() {
        return Err(anyhow!("provider not enabled, enable to run syncer"));
    }

    tracing::info!("launching polling syncer");

    let query = Arc::new(query);
    let finality = query_starting_finality(&query, &parent_client).await?;
    atomically(|| view_provider.set_new_finality(finality.clone(), None)).await;
    tracing::info!("obtained last committed finality: {finality:?}");

    let poll = PollingParentSyncer::new(
        config,
        view_provider,
        parent_client,
        query,
        tendermint_client,
    );
    poll.start();

    Ok(())
}

impl<T, C> PollingParentSyncer<T, C> {
    pub fn new(
        config: Config,
        parent_view_provider: Arc<Toggle<CachedFinalityProvider<IPCProviderProxy>>>,
        parent_client: Arc<IPCProviderProxy>,
        query: Arc<T>,
        tendermint_client: C,
    ) -> Self {
        Self {
            config,
            parent_view_provider,
            parent_client,
            committed_state_query: query,
            tendermint_client,
        }
    }
}

impl<T, C> PollingParentSyncer<T, C>
where
    T: ParentFinalityStateQuery + Send + Sync + 'static,
    C: tendermint_rpc::Client + Send + Sync + 'static,
{
    /// Start the parent finality listener in the background
    pub fn start(self) {
        let config = self.config;
        let provider = self.parent_view_provider;
        let parent_client = self.parent_client;
        let query = self.committed_state_query;
        let tendermint_client = self.tendermint_client;

        let mut interval = tokio::time::interval(config.polling_interval);

        tokio::spawn(async move {
            loop {
                interval.tick().await;

                if let Err(e) = sync_with_parent(
                    &config,
                    &parent_client,
                    &provider,
                    &query,
                    &tendermint_client,
                )
                .await
                {
                    tracing::error!("sync with parent encountered error: {e}");
                }
            }
        });
    }
}

/// Syncing with parent with the below steps:
/// 1. Get the latest height in cache or latest height committed increment by 1 as the
///    starting height
/// 2. Get the latest chain head height deduct away N blocks as the ending height
/// 3. Fetches the data between starting and ending height
/// 4. Update the data into cache
async fn sync_with_parent<T, C>(
    config: &Config,
    parent_proxy: &Arc<IPCProviderProxy>,
    provider: &Arc<Toggle<CachedFinalityProvider<IPCProviderProxy>>>,
    query: &Arc<T>,
    tendermint_client: &C,
) -> anyhow::Result<()>
where
    T: ParentFinalityStateQuery + Send + Sync + 'static,
    C: tendermint_rpc::Client + Send + Sync + 'static,
{
    let status: tendermint_rpc::endpoint::status::Response = tendermint_client
        .status()
        .await
        .context("failed to get Tendermint status")?;

    if status.sync_info.catching_up {
        tracing::debug!("syncing with peer, skip parent finality syncing this round");
        return Ok(());
    }

    let (last_recorded_height, last_height_hash) =
        if let Some(h) = last_recorded_data(provider).await? {
            h
        } else {
            // cannot get starting recorded height, we just wait for the next loop execution
            return Ok(());
        };

    let parent_chain_head_height = parent_proxy.get_chain_head_height().await?;
    // sanity check
    if parent_chain_head_height < config.chain_head_delay {
        tracing::debug!("latest height not more than the chain head delay");
        return Ok(());
    }

    let ending_height = parent_chain_head_height - config.chain_head_delay;

    tracing::debug!(
        "last recorded height: {}, parent chain head: {}, ending_height: {}",
        last_recorded_height,
        parent_chain_head_height,
        ending_height
    );

    if last_recorded_height == ending_height {
        tracing::debug!(
            "the parent has yet to produce a new block, stops at height: {last_recorded_height}"
        );
        return Ok(());
    }

    // we are going backwards in terms of block height, the latest block height is lower
    // than our previously fetched head. It could be a chain reorg. We clear all the cache
    // in `provider` and start from scratch
    if last_recorded_height > ending_height {
        tracing::warn!(
            "last recorded height: {last_recorded_height} more than ending height: {ending_height}"
        );
        return reset_cache(parent_proxy, provider, query).await;
    }

    // we are adding 1 to the height because we are fetching block by block, we also configured
    // the sequential cache to use increment == 1.
    let starting_height = last_recorded_height + 1;
    let ending_height = min(ending_height, MAX_PARENT_VIEW_BLOCK_GAP + starting_height);
    tracing::debug!("parent view range: {starting_height}-{ending_height}");

    let new_parent_views = parent_views_in_block_range(
        parent_proxy,
        last_height_hash,
        starting_height,
        ending_height,
    )
    .await?;

    atomically_or_err::<_, Error, _>(move || {
        for (height, maybe_payload) in new_parent_views.clone() {
            provider.new_parent_view(height, maybe_payload)?;
        }
        Ok(())
    })
    .await?;

    tracing::debug!("updated new parent views till height: {ending_height}");

    Ok(())
}

/// Reset the cache in the face of a reorg
async fn reset_cache<T: ParentFinalityStateQuery + Send + Sync + 'static>(
    parent_proxy: &Arc<IPCProviderProxy>,
    provider: &Arc<Toggle<CachedFinalityProvider<IPCProviderProxy>>>,
    query: &Arc<T>,
) -> anyhow::Result<()> {
    let finality = query_starting_finality(query, parent_proxy).await?;
    atomically(|| provider.reset(finality.clone())).await;
    Ok(())
}

/// A util struct that tracks the last recorded height
enum LastRecordedBlock {
    FilledBlock {
        height: BlockHeight,
        hash: BlockHash,
    },
    NullBlock(BlockHeight),
    Empty,
}

impl LastRecordedBlock {
    fn filled(height: BlockHeight, hash: BlockHash) -> Self {
        Self::FilledBlock { height, hash }
    }

    fn null(height: BlockHeight) -> Self {
        Self::NullBlock(height)
    }

    fn empty() -> Self {
        Self::Empty
    }
}

/// Getting the last recorded block height/hash
async fn last_recorded_data(
    provider: &Arc<Toggle<CachedFinalityProvider<IPCProviderProxy>>>,
) -> anyhow::Result<Option<(BlockHeight, BlockHash)>> {
    match atomically(|| last_recorded_block(provider)).await {
        LastRecordedBlock::Empty => Ok(None),
        LastRecordedBlock::FilledBlock { height, hash } => Ok(Some((height, hash))),
        LastRecordedBlock::NullBlock(height) => {
            tracing::info!("last recorded height {height} is a null block");

            // Imaging the list of blocks as follows:
            //
            // F0  B0  B1  N0  N1  B2  B3  B4
            //
            // where F0 represents the last committed finality, B* represents non-null blocks and
            // N* represents null blocks.
            //
            // Currently the last recorded block is N1, so the next block to sync in parent is B2.
            // The response from getting block hash at height B2 from fvm eth apis would return:
            //
            // Block height: B2, Block hash: hash(B2), Parent block hash: hash(B1)
            //
            // F0  B0  B1  N0  N1  B2
            //     B0' N0' N1' N2' B2  B3  B4       <====== reorged chain case 1
            //     B0  B1  B2' B3' B2               <====== reorged chain case 2
            //     B0  B1  N0' B1' B2               <====== reorged chain case 3
            //
            // If last recorded block is null (say N1), to ensure the chain has not reorg before B2:
            // we just need to get the first non null parent in cache or committed finality and use
            // that block hash as previous block hash in following steps.
            match atomically(|| provider.first_non_null_parent_hash(height)).await {
                None => unreachable!("should have last committed finality at this point"),
                Some(hash) => {
                    tracing::info!("First non null parent hash: {hash:02x?} at height: {height}")
                    Ok(Some((height, hash)))
                },
            }
        }
    }
}

/// Obtains the last recorded block from provider cache or from last committed finality height.
fn last_recorded_block(
    provider: &Arc<Toggle<CachedFinalityProvider<IPCProviderProxy>>>,
) -> Stm<LastRecordedBlock> {
    let latest_height = if let Some(h) = provider.latest_height()? {
        h
    } else if let Some(f) = provider.last_committed_finality()? {
        // this means provider has cleared cache, but only previous committed finality
        return Ok(LastRecordedBlock::filled(f.height, f.block_hash));
    } else {
        return Ok(LastRecordedBlock::empty());
    };

    if let Some(hash) = provider.block_hash(latest_height)? {
        Ok(LastRecordedBlock::filled(latest_height, hash))
    } else {
        Ok(LastRecordedBlock::null(latest_height))
    }
}

/// Obtain the new parent views for the input block height range
async fn parent_views_in_block_range(
    parent_proxy: &Arc<IPCProviderProxy>,
    mut previous_hash: BlockHash,
    start_height: BlockHeight,
    end_height: BlockHeight,
) -> Result<GetParentViewPayload, Error> {
    let mut updates = vec![];
    let mut total_top_down_msgs = 0;

    for h in start_height..=end_height {
        match parent_views_at_height(parent_proxy, &previous_hash, h, end_height).await {
            Ok((hash, changeset, cross_msgs)) => {
                total_top_down_msgs += cross_msgs.len();

                tracing::debug!(
                    "previous previous hash: {:02x?}, previous hash: {:02x?}",
                    previous_hash,
                    hash
                );
                previous_hash = hash.clone();

                updates.push((h, Some((hash, changeset, cross_msgs))));
                if total_top_down_msgs >= TOPDOWN_MSG_LEN_THRESHOLD {
                    break;
                }
            }
            // Handles lotus null round error. If `res` is indeed a null round error, f will be called to
            // generate the default value.
            //
            // This is the error that we see when there is a null round:
            // https://github.com/filecoin-project/lotus/blob/7bb1f98ac6f5a6da2cc79afc26d8cd9fe323eb30/node/impl/full/eth.go#L164
            // This happens when we request the block for a round without blocks in the tipset.
            // A null round will never have a block, which means that we can advance to the next height.
            Err(e) => {
                let err_msg = e.to_string();
                if err_msg.contains(NULL_ROUND_ERR_MSG) {
                    tracing::warn!("null round at height: {h} detected, skip");
                    updates.push((h, None));
                } else {
                    return Err(e);
                }
            }
        }
    }

    tracing::debug!("obtained updates: {updates:?}");

    Ok(updates)
}

/// Obtain the new parent views for the target height
async fn parent_views_at_height(
    parent_proxy: &Arc<IPCProviderProxy>,
    previous_hash: &BlockHash,
    height: BlockHeight,
    look_ahead_limit: BlockHeight,
) -> Result<ParentViewPayload, Error> {
    let block_hash_res = parent_proxy
        .get_block_hash(height)
        .await
        .map_err(|e| Error::CannotQueryParent(e.to_string(), height))?;
    if block_hash_res.parent_block_hash != *previous_hash {
        tracing::warn!(
                "parent block hash at {height} is {:02x?} diff than previous hash: {previous_hash:02x?}",
                block_hash_res.parent_block_hash
            );
        return Err(Error::ParentChainReorgDetected);
    }

    let changes_res = parent_proxy
        .get_validator_changes(height)
        .await
        .map_err(|e| Error::CannotQueryParent(e.to_string(), height))?;
    if changes_res.block_hash != block_hash_res.block_hash {
        tracing::warn!(
            "change set block hash at {height} is {:02x?} diff than hash: {:02x?}",
            block_hash_res.parent_block_hash,
            block_hash_res.block_hash
        );
        return Err(Error::ParentChainReorgDetected);
    }

    // for `lotus`, the state at height h is only finalized at h + 1. The block hash
    // at height h will return empty top down messages. In this case, we need to get
    // the block hash at height h + 1 to query the top down messages.
    // Sadly, the height h + 1 could be null block, we need to continuously look ahead
    // until we found a height that is not null
    let next_hash = next_block_hash(parent_proxy, height + 1, look_ahead_limit).await?;
    if next_hash.parent_block_hash != block_hash_res.block_hash {
        tracing::warn!(
            "next block hash at {} is {:02x?} diff than hash: {:02x?}",
            height + 1,
            next_hash.parent_block_hash,
            block_hash_res.block_hash
        );
        return Err(Error::ParentChainReorgDetected);
    }
    let top_down_msgs_res = parent_proxy
        .get_top_down_msgs_with_hash(height, &next_hash.block_hash)
        .await
        .map_err(|e| Error::CannotQueryParent(e.to_string(), height))?;

    Ok((
        block_hash_res.block_hash,
        changes_res.value,
        top_down_msgs_res,
    ))
}

/// Get the next non-null block hash
async fn next_block_hash(
    parent_proxy: &Arc<IPCProviderProxy>,
    height: BlockHeight,
    look_ahead_limit: BlockHeight,
) -> Result<GetBlockHashResult, Error> {
    for h in height..=look_ahead_limit {
        match parent_proxy.get_block_hash(h).await {
            Ok(h) => return Ok(h),
            Err(e) => {
                let msg = e.to_string();
                if msg.contains(NULL_ROUND_ERR_MSG) {
                    continue;
                } else {
                    return Err(Error::CannotQueryParent(msg, h));
                }
            }
        }
    }
    Err(Error::CannotQueryParent(
        EXCEED_LOOK_AHEAD_MSG.to_string(),
        look_ahead_limit,
    ))
}<|MERGE_RESOLUTION|>--- conflicted
+++ resolved
@@ -9,16 +9,12 @@
     BlockHash, BlockHeight, CachedFinalityProvider, Config, IPCParentFinality,
     ParentFinalityProvider, Toggle,
 };
-<<<<<<< HEAD
-use anyhow::anyhow;
+
 use async_stm::{atomically, atomically_or_err, Stm};
 use ipc_provider::manager::GetBlockHashResult;
-=======
+
 use anyhow::{anyhow, Context};
-use async_stm::{atomically, atomically_or_err};
-use ipc_sdk::cross::CrossMsg;
-use ipc_sdk::staking::StakingChangeRequest;
->>>>>>> 961282f9
+
 use std::cmp::min;
 use std::sync::Arc;
 use std::time::Duration;
@@ -345,9 +341,9 @@
             match atomically(|| provider.first_non_null_parent_hash(height)).await {
                 None => unreachable!("should have last committed finality at this point"),
                 Some(hash) => {
-                    tracing::info!("First non null parent hash: {hash:02x?} at height: {height}")
+                    tracing::info!("First non null parent hash: {hash:02x?} at height: {height}");
                     Ok(Some((height, hash)))
-                },
+                }
             }
         }
     }
