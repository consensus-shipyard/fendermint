// Copyright 2022-2023 Protocol Labs
// SPDX-License-Identifier: Apache-2.0, MIT

mod cache;
mod error;
mod finality;

use crate::error::Error;
use async_trait::async_trait;
use ipc_sdk::cross::CrossMsg;
use ipc_sdk::ValidatorSet;
use serde::{Deserialize, Serialize};

<<<<<<< HEAD
pub use crate::finality::DefaultFinalityProvider;
=======
pub use crate::cache::{SequentialAppendError, SequentialKeyCache, ValueIter};
>>>>>>> c54093e9

type BlockHeight = u64;
type Nonce = u64;
type Bytes = Vec<u8>;

#[derive(Debug, Clone)]
pub struct Config {
    /// The number of blocks to delay reporting when creating the pof
    chain_head_delay: BlockHeight,
    /// The lower bound for the chain head height in parent view
    chain_head_lower_bound: BlockHeight,
    /// The cache storage block height interval
    block_interval: BlockHeight,

    /// Parent syncing cron period, in seconds
    polling_interval: u64,
}

/// The finality view for IPC parent at certain height.
#[derive(Debug, Clone, Serialize, Deserialize, PartialEq, Eq)]
pub struct IPCParentFinality {
    /// The latest chain height
    pub height: BlockHeight,
    /// The block hash. For FVM, it is a Cid. For Evm, it is bytes32 as one can now potentially
    /// deploy a subnet on EVM.
    pub block_hash: Vec<u8>,
    /// new top-down messages finalized in this PoF
    pub top_down_msgs: Vec<CrossMsg>,
    /// latest validator configuration information from the parent.
    pub validator_set: ValidatorSet,
}

#[async_trait]
pub trait ParentViewProvider {
    /// Get the latest height of the parent recorded
    async fn latest_height(&self) -> Option<BlockHeight>;
    /// Get latest nonce recorded
    async fn latest_nonce(&self) -> Option<Nonce>;
    /// There is a new incoming parent view to be updated
    async fn new_parent_view(
        &self,
        block_info: Option<(BlockHeight, Bytes, ValidatorSet)>,
        top_down_msgs: Vec<CrossMsg>,
    ) -> Result<(), Error>;
}

#[async_trait]
pub trait ParentFinalityProvider: ParentViewProvider {
    /// Obtains the last committed finality
    async fn last_committed_finality(&self) -> IPCParentFinality;
    /// Latest proposal for parent finality
    async fn next_proposal(&self) -> Result<IPCParentFinality, Error>;
    /// Check if the target proposal is valid
    async fn check_proposal(&self, proposal: &IPCParentFinality) -> Result<(), Error>;
    /// Called when finality is committed
    async fn on_finality_committed(&self, finality: &IPCParentFinality);
}<|MERGE_RESOLUTION|>--- conflicted
+++ resolved
@@ -5,21 +5,20 @@
 mod error;
 mod finality;
 
+use async_stm::StmDynResult;
 use crate::error::Error;
 use async_trait::async_trait;
 use ipc_sdk::cross::CrossMsg;
 use ipc_sdk::ValidatorSet;
 use serde::{Deserialize, Serialize};
 
-<<<<<<< HEAD
 pub use crate::finality::DefaultFinalityProvider;
-=======
 pub use crate::cache::{SequentialAppendError, SequentialKeyCache, ValueIter};
->>>>>>> c54093e9
 
 type BlockHeight = u64;
 type Nonce = u64;
 type Bytes = Vec<u8>;
+type BlockHash = Bytes;
 
 #[derive(Debug, Clone)]
 pub struct Config {
@@ -51,25 +50,31 @@
 #[async_trait]
 pub trait ParentViewProvider {
     /// Get the latest height of the parent recorded
-    async fn latest_height(&self) -> Option<BlockHeight>;
+    async fn latest_height(&self) -> StmDynResult<Option<BlockHeight>>;
     /// Get latest nonce recorded
-    async fn latest_nonce(&self) -> Option<Nonce>;
-    /// There is a new incoming parent view to be updated
-    async fn new_parent_view(
+    async fn latest_nonce(&self) -> StmDynResult<Option<Nonce>>;
+    /// There is a new block produced
+    async fn new_block_height(
         &self,
-        block_info: Option<(BlockHeight, Bytes, ValidatorSet)>,
+        height: BlockHeight,
+        block_hash: BlockHash,
+        validator_set: ValidatorSet,
+    ) -> StmDynResult<()>;
+    /// There are new top down messages recorded
+    async fn new_top_down_msgs(
+        &self,
         top_down_msgs: Vec<CrossMsg>,
-    ) -> Result<(), Error>;
+    ) -> StmDynResult<()>;
 }
 
 #[async_trait]
 pub trait ParentFinalityProvider: ParentViewProvider {
     /// Obtains the last committed finality
-    async fn last_committed_finality(&self) -> IPCParentFinality;
+    async fn last_committed_finality(&self) -> StmDynResult<IPCParentFinality>;
     /// Latest proposal for parent finality
-    async fn next_proposal(&self) -> Result<IPCParentFinality, Error>;
+    async fn next_proposal(&self) -> StmDynResult<IPCParentFinality>;
     /// Check if the target proposal is valid
-    async fn check_proposal(&self, proposal: &IPCParentFinality) -> Result<(), Error>;
+    async fn check_proposal(&self, proposal: &IPCParentFinality) -> StmDynResult<()>;
     /// Called when finality is committed
-    async fn on_finality_committed(&self, finality: &IPCParentFinality);
+    async fn on_finality_committed(&self, finality: &IPCParentFinality) -> StmDynResult<()>;
 }