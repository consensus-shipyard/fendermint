--- conflicted
+++ resolved
@@ -9,11 +9,7 @@
 /// 1. Key must be numeric
 /// 2. Keys must be sequential
 #[derive(Clone)]
-<<<<<<< HEAD
-pub(crate) struct SequentialKeyCache<K, V> {
-=======
 pub struct SequentialKeyCache<K, V> {
->>>>>>> c54093e9
     increment: K,
     /// The underlying data
     data: VecDeque<(K, V)>,
