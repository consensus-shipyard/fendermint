--- conflicted
+++ resolved
@@ -41,8 +41,5 @@
 quickcheck_macros = { workspace = true }
 rand = { workspace = true }
 
-<<<<<<< HEAD
 fendermint_crypto = { path = "../../crypto" }
-=======
-fendermint_vm_genesis = { path = "../genesis", features = ["arb"] }
->>>>>>> 68347e4d
+fendermint_vm_genesis = { path = "../genesis", features = ["arb"] }