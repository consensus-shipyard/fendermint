[package]
name = "fendermint_vm_genesis"
description = "Genesis data used to initialize the FVM state when the chain is created"
version = "0.1.0"
authors.workspace = true
edition.workspace = true
license.workspace = true

# See more keys and their definitions at https://doc.rust-lang.org/cargo/reference/manifest.html

[dependencies]
<<<<<<< HEAD
=======
anyhow = { workspace = true }
libsecp256k1 = { workspace = true }
>>>>>>> 68347e4d
serde = { workspace = true }
serde_with = { workspace = true }
num-traits = { workspace = true }
arbitrary = { workspace = true, optional = true }
quickcheck = { workspace = true, optional = true }
rand = { workspace = true, optional = true }
tendermint = { workspace = true }

cid = { workspace = true, optional = true }
fvm_shared = { workspace = true }
ipc-sdk = { workspace = true }

fendermint_crypto = { path = "../../crypto" }
fendermint_testing = { path = "../../testing", optional = true }
fendermint_vm_core = { path = "../core" }
fendermint_vm_encoding = { path = "../encoding" }

[dev-dependencies]
quickcheck = { workspace = true }
quickcheck_macros = { workspace = true }
hex = { workspace = true }
serde_json = { workspace = true }

# Enable arb on self for tests.
fendermint_vm_genesis = { path = ".", features = ["arb"] }
fendermint_testing = { path = "../../testing", features = ["golden"] }
fvm_ipld_encoding = { workspace = true }

[features]
default = []
arb = [
  "arbitrary",
  "quickcheck",
  "fvm_shared/arb",
  "fendermint_testing/arb",
  "rand",
  "cid",
]<|MERGE_RESOLUTION|>--- conflicted
+++ resolved
@@ -9,11 +9,7 @@
 # See more keys and their definitions at https://doc.rust-lang.org/cargo/reference/manifest.html
 
 [dependencies]
-<<<<<<< HEAD
-=======
 anyhow = { workspace = true }
-libsecp256k1 = { workspace = true }
->>>>>>> 68347e4d
 serde = { workspace = true }
 serde_with = { workspace = true }
 num-traits = { workspace = true }
