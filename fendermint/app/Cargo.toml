--- conflicted
+++ resolved
@@ -57,11 +57,8 @@
 fvm_ipld_encoding = { workspace = true }
 fvm_shared = { workspace = true }
 ipc-sdk = { workspace = true }
-<<<<<<< HEAD
 ipc-agent-sdk = { workspace = true }
-=======
 ipc_ipld_resolver = { workspace = true }
->>>>>>> 77fbdd0b
 
 [dev-dependencies]
 tempfile = { workspace = true }
