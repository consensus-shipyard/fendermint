[package]
name = "fendermint_app"
description = "Tendermint ABCI++ Application to implement an IPLD+FVM enabled sidechain"
version = "0.1.0"
authors.workspace = true
edition.workspace = true
license.workspace = true

[dependencies]
anyhow = { workspace = true }
async-trait = { workspace = true }
base64 = { workspace = true }
bytes = { workspace = true }
cid = { workspace = true }
hex = { workspace = true }
k256 = { workspace = true }
libipld = { workspace = true }
libp2p = { workspace = true }
libp2p-bitswap = { workspace = true }
multiaddr = { workspace = true }
num-traits = { workspace = true }
prost = { workspace = true }
rand_chacha = { workspace = true }
serde = { workspace = true }
serde_json = { workspace = true }
serde_with = { workspace = true }
tendermint = { workspace = true }
tendermint-rpc = { workspace = true }
tendermint-proto = { workspace = true }
tokio = { workspace = true }
tower-abci = { workspace = true }
tracing = { workspace = true }
tracing-subscriber = { workspace = true }

fendermint_abci = { path = "../abci" }
fendermint_app_options = { path = "./options" }
<<<<<<< HEAD
fendermint_crypto = { path = "../crypto" }
=======
fendermint_app_settings = { path = "./settings" }
>>>>>>> 6b64b236
fendermint_storage = { path = "../storage" }
fendermint_rocksdb = { path = "../rocksdb" }
fendermint_rpc = { path = "../rpc" }
fendermint_eth_api = { path = "../eth/api" }
fendermint_vm_actor_interface = { path = "../vm/actor_interface" }
fendermint_vm_core = { path = "../vm/core" }
fendermint_vm_encoding = { path = "../vm/encoding" }
fendermint_vm_genesis = { path = "../vm/genesis" }
fendermint_vm_interpreter = { path = "../vm/interpreter", features = ["bundle"] }
fendermint_vm_message = { path = "../vm/message" }
fendermint_vm_resolver = { path = "../vm/resolver" }

fvm = { workspace = true }
fvm_ipld_blockstore = { workspace = true }
fvm_ipld_car = { workspace = true }
fvm_ipld_encoding = { workspace = true }
fvm_shared = { workspace = true }
ipc-sdk = { workspace = true }
ipc_ipld_resolver = { workspace = true }

[dev-dependencies]
tempfile = { workspace = true }
quickcheck = { workspace = true }
quickcheck_macros = { workspace = true }

fendermint_vm_genesis = { path = "../vm/genesis", features = ["arb"] }


# Load the same built-in actor bundle as the ref-fvm integration tests. We'll probably need built-in actors,
# for example to deploy Solidity code. We can compile Wasm actors and deploy them too, but certain functions
# in `ref-fvm` like looking up actor addresses depend on built-in actors like the `InitActor` maintaining state.
# NOTE: The following would add this as a dependency. The problem is that this makes it more difficult to compile
# the project because now when there is a new version of the FVM released, we also need a new version of the
# actor project to be released. In prod, we'd just load it from a file, so let's see if that works.
# We can build a bundle CAR with the Makefile.
# actors-v10 = { package = "fil_builtin_actors_bundle", git = "https://github.com/filecoin-project/builtin-actors", branch = "next" }

# Using a single binary to run the application as well as to execute client commands.
[[bin]]
name = "fendermint"
path = "src/main.rs"<|MERGE_RESOLUTION|>--- conflicted
+++ resolved
@@ -34,11 +34,8 @@
 
 fendermint_abci = { path = "../abci" }
 fendermint_app_options = { path = "./options" }
-<<<<<<< HEAD
 fendermint_crypto = { path = "../crypto" }
-=======
 fendermint_app_settings = { path = "./settings" }
->>>>>>> 6b64b236
 fendermint_storage = { path = "../storage" }
 fendermint_rocksdb = { path = "../rocksdb" }
 fendermint_rpc = { path = "../rpc" }
