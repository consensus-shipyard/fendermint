--- conflicted
+++ resolved
@@ -24,32 +24,31 @@
   }
 }
 
-<<<<<<< HEAD
-fn create_parent_finality(
-    settings: &Settings,
-    query: &ParentFinalityQuery<RocksDb, NamespaceBlockstore, AppStore>,
-) -> anyhow::Result<InMemoryFinalityProvider> {
-    let last_committed_finality = query.get_committed_finality()?;
-    let provider =
-        InMemoryFinalityProvider::new(settings.parent_finality.clone(), last_committed_finality);
-    Ok(provider)
-}
+// fn create_parent_finality(
+//     settings: &Settings,
+//     query: &ParentFinalityQuery<RocksDb, NamespaceBlockstore, AppStore>,
+// ) -> anyhow::Result<InMemoryFinalityProvider> {
+//     let last_committed_finality = query.get_committed_finality()?;
+//     let provider =
+//         InMemoryFinalityProvider::new(settings.parent_finality.clone(), last_committed_finality);
+//     Ok(provider)
+// }
 
 fn create_ipc_agent_proxy(settings: &Settings) -> anyhow::Result<IPCAgentProxy> {
-    let url = settings.parent_finality.ipc_agent_url.parse()?;
-    let subnet = settings.subnet_id.clone();
+    let url = settings.ipc.config.ipc_agent_url.parse()?;
+    let subnet = settings.ipc.subnet_id.clone();
 
     let json_rpc = ipc_agent_sdk::jsonrpc::JsonRpcClientImpl::new(url, None);
     let ipc_agent_client = ipc_agent_sdk::apis::IpcAgentClient::new(json_rpc);
     IPCAgentProxy::new(ipc_agent_client, subnet)
-=======
-async fn create_parent_finality(settings: &Settings) -> anyhow::Result<InMemoryFinalityProvider> {
+}
+
+fn create_parent_finality(settings: &Settings) -> anyhow::Result<InMemoryFinalityProvider> {
     let provider = InMemoryFinalityProvider::new(
         settings.ipc.config.clone(),
         None,
     );
     Ok(provider)
->>>>>>> 9bdf9d73
 }
 
 async fn run(settings: Settings) -> anyhow::Result<()> {
@@ -76,16 +75,17 @@
     let state_store = Arc::new(state_store);
 
     // setup top down parent finality related code
-    let parent_finality_getter = ParentFinalityQuery::new(
-        db.clone(),
-        state_store.clone(),
-        multi_engine.clone(),
-        ns.app.clone(),
-    );
-    let parent_finality = Arc::new(create_parent_finality(&settings, &parent_finality_getter)?);
+    // let parent_finality_getter = ParentFinalityQuery::new(
+    //     db.clone(),
+    //     state_store.clone(),
+    //     multi_engine.clone(),
+    //     ns.app.clone(),
+    // );
+    let parent_finality = Arc::new(create_parent_finality(&settings)?);
+    // let parent_finality = Arc::new(create_parent_finality(&settings, &parent_finality_getter)?);
     let ipc_agent_proxy = create_ipc_agent_proxy(&settings)?;
     let polling_parent_syncer = PollingParentSyncer::new(
-        settings.parent_finality.clone(),
+        settings.ipc.config.clone(),
         parent_finality.clone(),
         Arc::new(ipc_agent_proxy),
     );
