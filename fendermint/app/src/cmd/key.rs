--- conflicted
+++ resolved
@@ -13,11 +13,7 @@
 use crate::{
     cmd,
     options::key::{
-<<<<<<< HEAD
-        AddPeer, EthPrivateToFendermintArgs, KeyAddressArgs, KeyArgs, KeyCommands, KeyGenArgs,
-=======
         AddPeer, EthToFendermintArgs, KeyAddressArgs, KeyArgs, KeyCommands, KeyGenArgs,
->>>>>>> 0f041a31
         KeyIntoTendermintArgs,
     },
 };
@@ -35,13 +31,8 @@
 }
 
 cmd! {
-<<<<<<< HEAD
-    EthPrivateToFendermintArgs(self) {
-        let sk = read_private_key(&self.path)?;
-=======
     EthToFendermintArgs(self) {
         let sk = read_secret_key_hex(&self.secret_key)?;
->>>>>>> 0f041a31
         let pk = sk.public_key();
 
         export(&self.out_dir, &self.name, "sk", &secret_to_b64(&sk))?;
