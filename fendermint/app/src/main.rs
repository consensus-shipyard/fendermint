// Copyright 2022-2023 Protocol Labs
// SPDX-License-Identifier: Apache-2.0, MIT

use tracing_subscriber::FmtSubscriber;

pub use fendermint_app_options as options;

mod cmd;
mod settings;

<<<<<<< HEAD
use crate::cmd::set_network_from_env;
use options::Options;

#[tokio::main]
async fn main() {
    // Need to set env before Options is parsed because Options contains fvm Address related
    // parameter, such as subnet id. Setting the network after Options is parsed will lead to error
    set_network_from_env().expect("cannot set fvm address network from env");

    let opts: Options = Options::parse();
=======
#[tokio::main]
async fn main() {
    let opts = options::parse();
>>>>>>> 77fbdd0b

    // Log events to stdout.
    if let Some(level) = opts.tracing_level() {
        // Writing to stderr so if we have output like JSON then we can pipe it to something else.
        let subscriber = FmtSubscriber::builder()
            .with_max_level(level)
            .with_writer(std::io::stderr)
            .finish();

        tracing::subscriber::set_global_default(subscriber)
            .expect("setting default subscriber failed");
    }

    if let Err(e) = cmd::exec(&opts).await {
        tracing::error!("failed to execute {:?}: {e:?}", opts);
        std::process::exit(1);
    }
}

#[cfg(test)]
mod tests {
    use cid::Cid;
    use fendermint_rocksdb::{RocksDb, RocksDbConfig};
    use fendermint_vm_interpreter::fvm::bundle::bundle_path;
    use fvm::machine::Manifest;
    use fvm_ipld_car::load_car_unchecked;
    use fvm_ipld_encoding::CborStore;

    #[tokio::test]
    async fn load_car() {
        // Just to see if dependencies compile together, see if we can load an actor bundle into a temporary RocksDB.
        // Run it with `cargo run -p fendermint_app`

        // Not loading the actors from the library any more. It would be possible, as long as dependencies are aligned.
        // let bundle_car = actors_v10::BUNDLE_CAR;

        let bundle_path = bundle_path();
        let bundle_car = std::fs::read(&bundle_path)
            .unwrap_or_else(|_| panic!("failed to load bundle CAR from {bundle_path:?}"));

        let dir = tempfile::Builder::new()
            .tempdir()
            .expect("error creating temporary path for db");
        let path = dir.path().join("rocksdb");

        let open_db = || {
            RocksDb::open(path.clone(), &RocksDbConfig::default()).expect("error creating RocksDB")
        };
        let db = open_db();

        let cids = load_car_unchecked(&db, bundle_car.as_slice())
            .await
            .expect("error loading bundle CAR");

        let bundle_root = cids.first().expect("there should be 1 CID");

        // Close and reopen.
        drop(db);
        let db = open_db();

        let (manifest_version, manifest_data_cid): (u32, Cid) = db
            .get_cbor(bundle_root)
            .expect("error getting bundle root")
            .expect("bundle root was not in store");

        Manifest::load(&db, &manifest_data_cid, manifest_version).expect("error loading manifest");
    }
}<|MERGE_RESOLUTION|>--- conflicted
+++ resolved
@@ -8,22 +8,9 @@
 mod cmd;
 mod settings;
 
-<<<<<<< HEAD
-use crate::cmd::set_network_from_env;
-use options::Options;
-
-#[tokio::main]
-async fn main() {
-    // Need to set env before Options is parsed because Options contains fvm Address related
-    // parameter, such as subnet id. Setting the network after Options is parsed will lead to error
-    set_network_from_env().expect("cannot set fvm address network from env");
-
-    let opts: Options = Options::parse();
-=======
 #[tokio::main]
 async fn main() {
     let opts = options::parse();
->>>>>>> 77fbdd0b
 
     // Log events to stdout.
     if let Some(level) = opts.tracing_level() {
